--- conflicted
+++ resolved
@@ -31,15 +31,17 @@
 
 ---
 
-<<<<<<< HEAD
+### Conversational Research Assistant (Agent-Orchestrated)
+<img src="media/demo_1.png" alt="PolyRAG Chat Interface" width="800"/>
+
+*Ask complex research questions and get precise, sourced answers. Accesses lexicon, finds paragraphs in documents*
+
+---
+
 ### Conversational Entry Points
 <img src="media/demo_3.png" alt="PolyRAG Smart Actions" width="800"/>
-=======
-### Conversational Research Assistant (Agent-Orchestrated)
-<img src="media/demo_1.png" alt="PolyRAG Chat Interface" width="800"/>
->>>>>>> 09d68d9d
 
-*Ask complex research questions and get precise, sourced answers. Accesses lexicon, finds paragraphs in documents*
+*Choose from a menu of advanced actions: synthesize literature, run SQL, generate graphs, and more. Each action is handled by specialized agents and tools, minimizing context usage.*
 
 ---
 
