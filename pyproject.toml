--- conflicted
+++ resolved
@@ -62,16 +62,13 @@
     "uuid>=1.30",
     "uuid>=1.30",
     "uvicorn ~=0.32.1",
-<<<<<<< HEAD
+    "pypdf ~= 5.6.0"
     "bcrypt==4.0.1",
     "ecdsa==0.19.1",
     "passlib==1.7.4",
     "python-http-client==3.3.7",
     "sendgrid==6.12.3",
     "werkzeug==3.1.3",
-=======
-    "pypdf ~= 5.6.0"
->>>>>>> 3258144e
 ]
 
 [dependency-groups]
