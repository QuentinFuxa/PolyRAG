import json
from typing import Dict, List, Optional, Any, Union, Tuple
from enum import Enum
import os
import psycopg2 # Import psycopg2 for error handling
from langchain_core.tools import BaseTool, tool

from rag_system import RAGSystem
from db_manager import schema_app_data # Import schema_app_data

# Initialize the RAG system
rag_system = RAGSystem()


def query_rag_func(
<<<<<<< HEAD
    keywords: List[str], # Words to search for in the documents. Example: ["isotope & atoms", "molecule", "reaction"]. Use "&" to require to have both words (or more) in the result.
    source_query: Optional[str] = None, # SQL query string that returns a single column containing document names. Example: "SELECT doc_name FROM documents WHERE year = 2025"
    source_names: Optional[List[str]] = None, # List of document names to search within. Example: ["report_campaign", "biology_comparison_report"]
    get_children: bool = True, # Whether to retrieve child blocks for each found block.
    max_results_per_source: Optional[int] = None, # Maximum number of results to return per source document. Defaults to 3 in the RAG system.
    content_type: Optional[str] = None, # Filter by content type: 'demand', 'section_header', or 'regular'
    section_filter: Optional[List[str]] = None, # Filter by section types: e.g., ['synthesis', 'demands', 'observations']
    demand_priority: Optional[int] = None, # Filter demands by priority: 1 (prioritaires) or 2 (complémentaires)
    count_only: bool = False # If True, return only statistics instead of full results
=======
    keywords: List[str],
    source_query: Optional[str] = None,
    source_names: Optional[List[str]] = None,
    get_children: bool = True,
    offset: int = 0,
    content_type: Optional[str] = None,
    section_filter: Optional[List[str]] = None,
    demand_priority: Optional[int] = None,
    count_only: bool = False
>>>>>>> 3362829e
    ) -> Union[Dict[str, Any], str]:
    """
    Query the RAG system to find relevant information in documents with simplified return format and single-query source handling.

    Args:
        keywords: Words to search for in the documents. Example: ["télécommunications", "crise"].
        source_query: A SQL query string that returns document names. Example: "SELECT name FROM public.public_data ORDER BY sent_date DESC LIMIT 1". Use this OR source_names, or leave both None to search all documents.
        source_names: A list of document names to search within. Example: ["report_campaign", "biology_comparison_report"]. Use this OR source_query, or leave both None to search all documents.
        get_children: Whether to retrieve child blocks for each found block. Defaults to True.
<<<<<<< HEAD
        max_results_per_source: Maximum number of results to return per source document. If None, defaults to 3.
        content_type: Filter by content type: 'demand' (demandes), 'section_header' (titres de sections), or 'regular' (contenu normal)
        section_filter: Filter by section types. Valid values: 'synthesis', 'demands', 'demandes_prioritaires', 'autres_demandes', 'information', 'observations'
        demand_priority: Filter demands by priority: 1 for "demandes prioritaires", 2 for "demandes complémentaires"
        count_only: If True, return only count statistics instead of full results

    Returns:
        If count_only is False:
            The structured result from the RAG system with enriched metadata including:
                - document name
                - id of the block
                - text content of the block
                - page number of the block
                - parent block id
                - level of the block
                - tag of the block (header, list_item, etc.)
                - content_type (if classified)
                - section_type (if classified)
                - demand_priority (if it's a demand)
        If count_only is True:
            Statistics dictionary containing:
                - total_count: Total number of matching blocks
                - by_document: Count breakdown by document
                - by_section: Count breakdown by section (if applicable)
                - by_priority: Count breakdown by priority (if applicable)
=======
        offset: Number of results to skip for pagination (default: 0). Results contains max 20 results. If you want to get the next 20 results, use offset=20.
        content_type: Filter by content type: 'demand', 'section_header', or 'regular'
        section_filter: Filter by section types: e.g., ['synthesis', 'demands', 'observations']
        demand_priority: Filter demands by priority: 1 (prioritaires) or 2 (complémentaires)
        count_only: If True, return only statistics instead of full results

    Returns:
        Dictionary containing:
            - total_number_results (int): Total number of matching results.
            - number_returned_results (int): Number of results in this response.
            - results (list): List of result blocks.
>>>>>>> 3362829e
        Or an error dictionary if something goes wrong.
    """
    if source_names is not None and source_query is not None:
        return {"error": "Provide either 'source_names' (list of strings) or 'source_query' (SQL string), but not both."}

    if source_query and not source_query.strip().lower().startswith('select'):
        return {"error": "Invalid source_query: Must start with SELECT if provided."}

<<<<<<< HEAD
    if not final_source_names:
        return {"error": "No valid source names provided or found from the input."}

    # If count_only is True, perform counting logic
    if count_only:
        try:
            # Build count query with filters
            count_query = f"""
            SELECT 
                name,
                section_type,
                demand_priority,
                COUNT(*) as count
            FROM 
                {schema_app_data}.rag_document_blocks
            WHERE 
                name IN ({', '.join(['%s'] * len(final_source_names))})
            """
            
            params = final_source_names.copy()
            conditions = []
            
            # Add content type filter
            if content_type:
                conditions.append("content_type = %s")
                params.append(content_type)
            
            # Add section filter
            if section_filter:
                placeholders = ', '.join(['%s'] * len(section_filter))
                conditions.append(f"section_type IN ({placeholders})")
                params.extend(section_filter)
            
            # Add demand priority filter
            if demand_priority:
                conditions.append("demand_priority = %s")
                params.append(demand_priority)
            
            # Add keyword search if provided
            if keywords:
                ts_query = " & ".join([kw.replace(" & ", " ") for kw in keywords])
                conditions.append(f"content_tsv @@ to_tsquery('{rag_system.TS_QUERY_LANGUAGE}', %s)")
                params.append(ts_query)
            
            if conditions:
                count_query += " AND " + " AND ".join(conditions)
            
            count_query += " GROUP BY name, section_type, demand_priority"
            count_query += " ORDER BY name, demand_priority, section_type"
            
            results = rag_system.db_manager.execute_query(count_query, tuple(params))
            
            # Process results into statistics
            statistics = {
                "total_count": 0,
                "by_document": {},
                "by_section": {},
                "by_priority": {}
            }
            
            for row in results:
                doc_name = row[0]
                section_type = row[1]
                priority = row[2]
                count = row[3]
                
                statistics["total_count"] += count
                
                # Count by document
                if doc_name not in statistics["by_document"]:
                    statistics["by_document"][doc_name] = 0
                statistics["by_document"][doc_name] += count
                
                # Count by section
                if section_type:
                    if section_type not in statistics["by_section"]:
                        statistics["by_section"][section_type] = 0
                    statistics["by_section"][section_type] += count
                
                # Count by priority
                if priority:
                    priority_label = f"priority_{priority}"
                    if priority_label not in statistics["by_priority"]:
                        statistics["by_priority"][priority_label] = 0
                    statistics["by_priority"][priority_label] += count
            
            return statistics
            
        except Exception as e:
            return {"error": f"Error during counting: {str(e)}"}
    
    # For regular search, pass filter parameters directly to RAG system
    query_args = {
        "user_query": keywords,
        "source_names": final_source_names,
        "get_children": get_children,
        "content_type": content_type,
        "section_filter": section_filter,
        "demand_priority": demand_priority
    }
    if max_results_per_source is not None:
        query_args["max_results_per_source"] = max_results_per_source
        
    # Query the RAG system with filters - it will handle them efficiently at the DB level
    # The RAG system now returns already filtered results with metadata included directly from the search
    result = rag_system.query(**query_args)
    
    return result
=======
    if count_only:
        try:
            # Call the RAG system's method to get the total count.
            # This method in RAGSystem will need to be adapted to handle source_query correctly.
            total_matching_blocks = rag_system._get_total_count( # This might need to be a public method
                query=keywords,
                source_names=source_names,
                source_query=source_query, # Pass source_query string
                content_type=content_type,
                section_filter=section_filter,
                demand_priority=demand_priority
            )
            # The original detailed breakdown for count_only is complex to replicate here
            # when source_query is a subquery. For now, returning a simplified total.
            # A full breakdown would require a dedicated RAG system method that can
            # execute the source_query and then group by its results.
            return {
                "total_count": total_matching_blocks,
                "by_document": "Detailed breakdown by document not available when using source_query with count_only in this version.",
                "by_section": "Detailed breakdown by section not available when using source_query with count_only in this version.",
                "by_priority": "Detailed breakdown by priority not available when using source_query with count_only in this version."
            }
        except Exception as e:
            return {"error": f"Error during counting: {str(e)}"}
    
    try:
        result = rag_system.query(
            user_query=keywords,
            source_query=source_query, 
            source_names=source_names,
            offset=offset,
            get_children=get_children,
            content_type=content_type,
            section_filter=section_filter,
            demand_priority=demand_priority
        )
        return result
    except Exception as e:
        return {"error": f"Error during search: {str(e)}"}
>>>>>>> 3362829e


def query_rag_from_id_func(
    block_indices: Union[int, List[int]],
    source_name: Optional[str] = None,
    get_children: bool = True,
    get_surrounding: bool = True
    ) -> List[Dict[str, Any]]: # Return type changed to List[Dict]
    """
    Get specific document blocks by their indices, optionally including surrounding blocks.
    
    Args:
        block_indices: Block index or list of block indices to retrieve.
        source_name: Name of the document (optional).
        get_children: Whether to retrieve child blocks.
        get_surrounding: Whether to retrieve the 2 blocks before and 2 after each specified index.
        
    Returns:
        List of dictionaries with text blocks information, or a list containing an error dictionary.
    """
    # Convert single index to list if needed
    if isinstance(block_indices, (int, str)):
        try:
            if isinstance(block_indices, str):
                block_indices = json.loads(block_indices)
            else:
                block_indices = [block_indices]
        except (json.JSONDecodeError, TypeError, ValueError): # Catch specific errors
            try:
                block_indices = [int(block_indices)]
            except ValueError:
                 return [{"error": "Invalid block_indices format. Must be an int, list of ints, or JSON string of ints."}]


    # Determine the final list of indices to fetch
    final_indices_to_fetch = set()
    if get_surrounding:
        for idx_val in block_indices: # Use a different variable name for the loop
            try:
                current_idx = int(idx_val)
                for offset_val in range(-2, 3): 
                    surrounding_idx = current_idx + offset_val
                    if surrounding_idx >= 0:
                        final_indices_to_fetch.add(surrounding_idx)
            except ValueError:
                return [{"error": f"Invalid index '{idx_val}' in block_indices."}]
        indices_to_fetch = sorted(list(final_indices_to_fetch))
    else:
        try:
            indices_to_fetch = [int(idx_val) for idx_val in block_indices]
        except ValueError:
            return [{"error": "Invalid index in block_indices. All must be integers."}]


    # Get blocks by the potentially expanded list of indices
    blocks = rag_system.get_blocks_by_idx(indices_to_fetch, source_name, get_children)
    
    if not blocks: # get_blocks_by_idx should return a list
        return [{"error": "No blocks found with the provided indices"}] # Return list with error dict
    
    # Try to enrich blocks with classification metadata
    try:
<<<<<<< HEAD
        block_indices_list = [block["block_idx"] for block in blocks]
        if block_indices_list:
            # Query for metadata
=======
        # Ensure blocks is a list of dicts and block_idx exists
        block_indices_list = [block["block_idx"] for block in blocks if isinstance(block, dict) and "block_idx" in block]
        if block_indices_list:
>>>>>>> 3362829e
            metadata_query = f"""
            SELECT 
                block_idx,
                content_type,
                section_type,
                demand_priority
            FROM 
                {schema_app_data}.rag_document_blocks
            WHERE 
                block_idx IN ({', '.join(['%s'] * len(block_indices_list))})
            """
            
            metadata_results = rag_system.db_manager.execute_query(
                metadata_query, tuple(block_indices_list)
            )
            
<<<<<<< HEAD
            # Create metadata lookup
            metadata_lookup = {}
            for row in metadata_results:
                if row[1] or row[2] or row[3]:  # Only add if there's some metadata
                    metadata_lookup[row[0]] = {
                        "content_type": row[1],
                        "section_type": row[2],
                        "demand_priority": row[3]
                    }
            
            # Enrich blocks
            for block in blocks:
                if block["block_idx"] in metadata_lookup:
                    block.update(metadata_lookup[block["block_idx"]])
    except Exception:
        # Silently continue if enrichment fails
        pass
    
    # Extract text from blocks
    context_text = ""
=======
            metadata_lookup = {}
            if metadata_results:
                for row in metadata_results:
                    if row[1] or row[2] or row[3]:
                        metadata_lookup[row[0]] = {
                            "content_type": row[1],
                            "section_type": row[2],
                            "demand_priority": row[3]
                        }
            
            for block in blocks:
                if isinstance(block, dict) and block.get("block_idx") in metadata_lookup:
                    block.update(metadata_lookup[block["block_idx"]])
    except Exception:
        # Silently continue if enrichment fails, or log an error
        pass 
    
    # Return enriched blocks information
    result_blocks = []
>>>>>>> 3362829e
    for block in blocks:
        if not isinstance(block, dict): continue # Skip if block is not a dict

        block_info = {
            "idx": block.get("block_idx"),
            "content": block.get("content"),
            "parent_idx": block.get("parent_idx"),
            "level": block.get("level"),
            "tag": block.get("tag")
        }
        # Add classification metadata if present
        if "content_type" in block:
            block_info["content_type"] = block["content_type"]
        if "section_type" in block:
            block_info["section_type"] = block["section_type"]
        if "demand_priority" in block:
            block_info["demand_priority"] = block["demand_priority"]
        
        result_blocks.append(block_info)
    
<<<<<<< HEAD
    # Return enriched blocks information
    result_blocks = []
    for block in blocks:
        block_info = {
            "idx": block["block_idx"],
            "content": block["content"],
            "page": block["page_idx"],
            "parent_idx": block["parent_idx"],
            "level": block["level"],
            "tag": block["tag"]
        }
        # Add classification metadata if present
        if "content_type" in block:
            block_info["content_type"] = block["content_type"]
        if "section_type" in block:
            block_info["section_type"] = block["section_type"]
        if "demand_priority" in block:
            block_info["demand_priority"] = block["demand_priority"]
        
        result_blocks.append(block_info)
    
=======
>>>>>>> 3362829e
    return result_blocks


def highlight_pdf_func(
        pdf_requests: List[Dict[str, Any]],
        debug: Optional[bool] = False
        ) -> str:
    """
    Prepare information for highlighting multiple PDFs by block indices.
    
    Args:
        pdf_requests: A list of dictionaries, where each dictionary contains:
                      - "pdf_file": Name of the PDF file (without path or extension).
                      - "block_indices": List of block indices to highlight for this PDF.
        debug: Display all the blocks in all requested PDFs for debugging (optional).
               This flag applies globally to all PDFs in the request.
    
    Returns:
        A JSON string representing a list of results. Each item in the list is either:
        - A success dictionary: {"pdf_file": str, "block_indices": List[int], "debug": bool}
        - An error dictionary: {"error": str, "original_request": Dict[str, Any]}
    """
    results = []
    for request in pdf_requests:
        pdf_file = request.get("pdf_file")
        block_indices = request.get("block_indices")

        if not pdf_file or not isinstance(pdf_file, str):
            results.append({"error": "Missing or invalid 'pdf_file' in request.", "original_request": request})
            continue

        check_query = f"SELECT DISTINCT name FROM {schema_app_data}.rag_document_blocks WHERE name = %s LIMIT 1"
        exact_match = rag_system.db_manager.execute_query(check_query, (pdf_file,))
        
        found_pdf_name = None
        if exact_match:
            found_pdf_name = exact_match[0][0]
        else:
            cleaned_pdf_file = pdf_file.strip().replace(",", "")
            like_query = f"SELECT DISTINCT name FROM {schema_app_data}.rag_document_blocks WHERE name ILIKE %s"
            similar_matches = rag_system.db_manager.execute_query(like_query, (f"%{cleaned_pdf_file}%",))

            if not similar_matches:
                results.append({"error": f"PDF '{pdf_file}' not found in the RAG system (no exact or similar matches).", "original_request": request})
                continue
            elif len(similar_matches) == 1:
                found_pdf_name = similar_matches[0][0]
                print(f"Exact match for '{pdf_file}' not found. Using similar match: '{found_pdf_name}'")
            else:
                possible_names = [match[0] for match in similar_matches]
                results.append({"error": f"PDF '{pdf_file}' not found. Multiple similar documents exist: {', '.join(possible_names)}", "original_request": request})
                continue
        
        if found_pdf_name:
            results.append({
                "pdf_file": found_pdf_name,
                "block_indices": block_indices,
                "debug": debug  # Use the global debug flag
            })
        # No explicit else needed here as errors are handled by `continue` statements above.

    return json.dumps(results)

query_rag: BaseTool = tool(query_rag_func)
query_rag.name = "Query_RAG"
query_rag.description = """
<<<<<<< HEAD
Use this tool to search for information in documents.
Enhanced with demand classification: can filter by content type, section, and demand priority.
Can also return statistics only (count_only mode).

Parameters:
- keywords: List of keywords to search (e.g., ["incendie", "risque"])
- source_query or source_names: SQL query or list of document names
- content_type: Optional filter ('demand', 'section_header', 'regular')
- section_filter: Optional filter by sections (['synthesis', 'demands', 'observations', etc.])
- demand_priority: Optional filter (1 for prioritaires, 2 for complémentaires)
- count_only: If True, returns statistics instead of content

Returns (if count_only=False):
    - document name
    - id of the block
    - text content of the block
    - page number of the block
    - parent block id
    - level of the block
    - tag of the block (header, list_item, etc.)
    - content_type (if classified)
    - section_type (if classified)
    - demand_priority (if it's a demand)

Returns (if count_only=True):
    - total_count
    - by_document breakdown
    - by_section breakdown
    - by_priority breakdown
=======
Use this tool to search for information in documents with simplified return format and pagination support.
Enhanced with demand classification and single-query source handling.

Parameters:
- keywords: List of keywords to search (e.g., ["télécommunications", "crise"])
- source_query: SQL query returning document names (e.g., "SELECT name FROM public.public_data ORDER BY sent_date DESC LIMIT 1")
- source_names: List of document names OR use source_query (not both)
- limit: Maximum number of results to return (default: 20)
- offset: Number of results to skip for pagination (default: 0)
- content_type: Optional filter ('demand', 'section_header', 'regular')
- section_filter: Optional filter by sections (['synthesis', 'demands', 'observations', etc.])
- demand_priority: Optional filter (1 for prioritaires, 2 for complémentaires)
- count_only: If True, returns statistics instead of content (currently provides total_count only when source_query is used).

Returns (if count_only=False):
    - total_number_results: Total number of matching results
    - number_returned_results: Number of results in this response
    - results: List of result blocks with metadata (document_name, idx, content, level, tag, content_type, section_type, demand_priority, children)

Returns (if count_only=True):
    - total_count: Total number of matching blocks.
    - (Note: Detailed breakdown by document/section/priority with source_query is simplified in this version.)

For pagination, use offset parameter. Example: offset=20 to get next 20 results.
The source_query now integrates directly with the search, solving the issue where keywords might not appear in the filtered documents.
>>>>>>> 3362829e
"""

query_rag_from_id: BaseTool = tool(query_rag_from_id_func)
query_rag_from_id.name = "Query_RAG_From_Id"
query_rag_from_id.description = """
Use this tool to retrieve specific document blocks by their indices.
Input is a block index or list of block indices, and optionally a document name and whether to get children.
Removes page_idx from output.
Use this to navigate through a document when you need to see additional blocks beyond the initial search results.
"""

highlight_pdf: BaseTool = tool(highlight_pdf_func)
highlight_pdf.name = "PDF_Viewer"
highlight_pdf.description = """
Use this tool to display one or more PDFs with highlights.
Input consists of a list of PDF requests and an optional global debug flag.
Each PDF request in the list should be a dictionary specifying "pdf_file" (name of the PDF, without path or extension)
and "block_indices" (list of integer block indices to highlight for that PDF).
The "debug" flag, if true, applies to all PDFs in the request, causing all their blocks to be highlighted.
This tool will prepare the information for the UI to display buttons for each PDF, allowing users to view them with the specified highlights.
ATTENTION : The uploaded PDFs cannot be used in this tool. Only the PDFs in the RAG system can be used.

Example `pdf_requests` parameter:
[
    {"pdf_file": "document_A_name", "block_indices": [10, 15, 22]},
    {"pdf_file": "document_B_name", "block_indices": [5, 8]}
]
"""<|MERGE_RESOLUTION|>--- conflicted
+++ resolved
@@ -13,17 +13,6 @@
 
 
 def query_rag_func(
-<<<<<<< HEAD
-    keywords: List[str], # Words to search for in the documents. Example: ["isotope & atoms", "molecule", "reaction"]. Use "&" to require to have both words (or more) in the result.
-    source_query: Optional[str] = None, # SQL query string that returns a single column containing document names. Example: "SELECT doc_name FROM documents WHERE year = 2025"
-    source_names: Optional[List[str]] = None, # List of document names to search within. Example: ["report_campaign", "biology_comparison_report"]
-    get_children: bool = True, # Whether to retrieve child blocks for each found block.
-    max_results_per_source: Optional[int] = None, # Maximum number of results to return per source document. Defaults to 3 in the RAG system.
-    content_type: Optional[str] = None, # Filter by content type: 'demand', 'section_header', or 'regular'
-    section_filter: Optional[List[str]] = None, # Filter by section types: e.g., ['synthesis', 'demands', 'observations']
-    demand_priority: Optional[int] = None, # Filter demands by priority: 1 (prioritaires) or 2 (complémentaires)
-    count_only: bool = False # If True, return only statistics instead of full results
-=======
     keywords: List[str],
     source_query: Optional[str] = None,
     source_names: Optional[List[str]] = None,
@@ -33,7 +22,6 @@
     section_filter: Optional[List[str]] = None,
     demand_priority: Optional[int] = None,
     count_only: bool = False
->>>>>>> 3362829e
     ) -> Union[Dict[str, Any], str]:
     """
     Query the RAG system to find relevant information in documents with simplified return format and single-query source handling.
@@ -43,33 +31,6 @@
         source_query: A SQL query string that returns document names. Example: "SELECT name FROM public.public_data ORDER BY sent_date DESC LIMIT 1". Use this OR source_names, or leave both None to search all documents.
         source_names: A list of document names to search within. Example: ["report_campaign", "biology_comparison_report"]. Use this OR source_query, or leave both None to search all documents.
         get_children: Whether to retrieve child blocks for each found block. Defaults to True.
-<<<<<<< HEAD
-        max_results_per_source: Maximum number of results to return per source document. If None, defaults to 3.
-        content_type: Filter by content type: 'demand' (demandes), 'section_header' (titres de sections), or 'regular' (contenu normal)
-        section_filter: Filter by section types. Valid values: 'synthesis', 'demands', 'demandes_prioritaires', 'autres_demandes', 'information', 'observations'
-        demand_priority: Filter demands by priority: 1 for "demandes prioritaires", 2 for "demandes complémentaires"
-        count_only: If True, return only count statistics instead of full results
-
-    Returns:
-        If count_only is False:
-            The structured result from the RAG system with enriched metadata including:
-                - document name
-                - id of the block
-                - text content of the block
-                - page number of the block
-                - parent block id
-                - level of the block
-                - tag of the block (header, list_item, etc.)
-                - content_type (if classified)
-                - section_type (if classified)
-                - demand_priority (if it's a demand)
-        If count_only is True:
-            Statistics dictionary containing:
-                - total_count: Total number of matching blocks
-                - by_document: Count breakdown by document
-                - by_section: Count breakdown by section (if applicable)
-                - by_priority: Count breakdown by priority (if applicable)
-=======
         offset: Number of results to skip for pagination (default: 0). Results contains max 20 results. If you want to get the next 20 results, use offset=20.
         content_type: Filter by content type: 'demand', 'section_header', or 'regular'
         section_filter: Filter by section types: e.g., ['synthesis', 'demands', 'observations']
@@ -81,7 +42,6 @@
             - total_number_results (int): Total number of matching results.
             - number_returned_results (int): Number of results in this response.
             - results (list): List of result blocks.
->>>>>>> 3362829e
         Or an error dictionary if something goes wrong.
     """
     if source_names is not None and source_query is not None:
@@ -90,116 +50,6 @@
     if source_query and not source_query.strip().lower().startswith('select'):
         return {"error": "Invalid source_query: Must start with SELECT if provided."}
 
-<<<<<<< HEAD
-    if not final_source_names:
-        return {"error": "No valid source names provided or found from the input."}
-
-    # If count_only is True, perform counting logic
-    if count_only:
-        try:
-            # Build count query with filters
-            count_query = f"""
-            SELECT 
-                name,
-                section_type,
-                demand_priority,
-                COUNT(*) as count
-            FROM 
-                {schema_app_data}.rag_document_blocks
-            WHERE 
-                name IN ({', '.join(['%s'] * len(final_source_names))})
-            """
-            
-            params = final_source_names.copy()
-            conditions = []
-            
-            # Add content type filter
-            if content_type:
-                conditions.append("content_type = %s")
-                params.append(content_type)
-            
-            # Add section filter
-            if section_filter:
-                placeholders = ', '.join(['%s'] * len(section_filter))
-                conditions.append(f"section_type IN ({placeholders})")
-                params.extend(section_filter)
-            
-            # Add demand priority filter
-            if demand_priority:
-                conditions.append("demand_priority = %s")
-                params.append(demand_priority)
-            
-            # Add keyword search if provided
-            if keywords:
-                ts_query = " & ".join([kw.replace(" & ", " ") for kw in keywords])
-                conditions.append(f"content_tsv @@ to_tsquery('{rag_system.TS_QUERY_LANGUAGE}', %s)")
-                params.append(ts_query)
-            
-            if conditions:
-                count_query += " AND " + " AND ".join(conditions)
-            
-            count_query += " GROUP BY name, section_type, demand_priority"
-            count_query += " ORDER BY name, demand_priority, section_type"
-            
-            results = rag_system.db_manager.execute_query(count_query, tuple(params))
-            
-            # Process results into statistics
-            statistics = {
-                "total_count": 0,
-                "by_document": {},
-                "by_section": {},
-                "by_priority": {}
-            }
-            
-            for row in results:
-                doc_name = row[0]
-                section_type = row[1]
-                priority = row[2]
-                count = row[3]
-                
-                statistics["total_count"] += count
-                
-                # Count by document
-                if doc_name not in statistics["by_document"]:
-                    statistics["by_document"][doc_name] = 0
-                statistics["by_document"][doc_name] += count
-                
-                # Count by section
-                if section_type:
-                    if section_type not in statistics["by_section"]:
-                        statistics["by_section"][section_type] = 0
-                    statistics["by_section"][section_type] += count
-                
-                # Count by priority
-                if priority:
-                    priority_label = f"priority_{priority}"
-                    if priority_label not in statistics["by_priority"]:
-                        statistics["by_priority"][priority_label] = 0
-                    statistics["by_priority"][priority_label] += count
-            
-            return statistics
-            
-        except Exception as e:
-            return {"error": f"Error during counting: {str(e)}"}
-    
-    # For regular search, pass filter parameters directly to RAG system
-    query_args = {
-        "user_query": keywords,
-        "source_names": final_source_names,
-        "get_children": get_children,
-        "content_type": content_type,
-        "section_filter": section_filter,
-        "demand_priority": demand_priority
-    }
-    if max_results_per_source is not None:
-        query_args["max_results_per_source"] = max_results_per_source
-        
-    # Query the RAG system with filters - it will handle them efficiently at the DB level
-    # The RAG system now returns already filtered results with metadata included directly from the search
-    result = rag_system.query(**query_args)
-    
-    return result
-=======
     if count_only:
         try:
             # Call the RAG system's method to get the total count.
@@ -239,7 +89,6 @@
         return result
     except Exception as e:
         return {"error": f"Error during search: {str(e)}"}
->>>>>>> 3362829e
 
 
 def query_rag_from_id_func(
@@ -302,15 +151,9 @@
     
     # Try to enrich blocks with classification metadata
     try:
-<<<<<<< HEAD
-        block_indices_list = [block["block_idx"] for block in blocks]
-        if block_indices_list:
-            # Query for metadata
-=======
         # Ensure blocks is a list of dicts and block_idx exists
         block_indices_list = [block["block_idx"] for block in blocks if isinstance(block, dict) and "block_idx" in block]
         if block_indices_list:
->>>>>>> 3362829e
             metadata_query = f"""
             SELECT 
                 block_idx,
@@ -327,28 +170,6 @@
                 metadata_query, tuple(block_indices_list)
             )
             
-<<<<<<< HEAD
-            # Create metadata lookup
-            metadata_lookup = {}
-            for row in metadata_results:
-                if row[1] or row[2] or row[3]:  # Only add if there's some metadata
-                    metadata_lookup[row[0]] = {
-                        "content_type": row[1],
-                        "section_type": row[2],
-                        "demand_priority": row[3]
-                    }
-            
-            # Enrich blocks
-            for block in blocks:
-                if block["block_idx"] in metadata_lookup:
-                    block.update(metadata_lookup[block["block_idx"]])
-    except Exception:
-        # Silently continue if enrichment fails
-        pass
-    
-    # Extract text from blocks
-    context_text = ""
-=======
             metadata_lookup = {}
             if metadata_results:
                 for row in metadata_results:
@@ -368,7 +189,6 @@
     
     # Return enriched blocks information
     result_blocks = []
->>>>>>> 3362829e
     for block in blocks:
         if not isinstance(block, dict): continue # Skip if block is not a dict
 
@@ -389,30 +209,6 @@
         
         result_blocks.append(block_info)
     
-<<<<<<< HEAD
-    # Return enriched blocks information
-    result_blocks = []
-    for block in blocks:
-        block_info = {
-            "idx": block["block_idx"],
-            "content": block["content"],
-            "page": block["page_idx"],
-            "parent_idx": block["parent_idx"],
-            "level": block["level"],
-            "tag": block["tag"]
-        }
-        # Add classification metadata if present
-        if "content_type" in block:
-            block_info["content_type"] = block["content_type"]
-        if "section_type" in block:
-            block_info["section_type"] = block["section_type"]
-        if "demand_priority" in block:
-            block_info["demand_priority"] = block["demand_priority"]
-        
-        result_blocks.append(block_info)
-    
-=======
->>>>>>> 3362829e
     return result_blocks
 
 
@@ -479,37 +275,6 @@
 query_rag: BaseTool = tool(query_rag_func)
 query_rag.name = "Query_RAG"
 query_rag.description = """
-<<<<<<< HEAD
-Use this tool to search for information in documents.
-Enhanced with demand classification: can filter by content type, section, and demand priority.
-Can also return statistics only (count_only mode).
-
-Parameters:
-- keywords: List of keywords to search (e.g., ["incendie", "risque"])
-- source_query or source_names: SQL query or list of document names
-- content_type: Optional filter ('demand', 'section_header', 'regular')
-- section_filter: Optional filter by sections (['synthesis', 'demands', 'observations', etc.])
-- demand_priority: Optional filter (1 for prioritaires, 2 for complémentaires)
-- count_only: If True, returns statistics instead of content
-
-Returns (if count_only=False):
-    - document name
-    - id of the block
-    - text content of the block
-    - page number of the block
-    - parent block id
-    - level of the block
-    - tag of the block (header, list_item, etc.)
-    - content_type (if classified)
-    - section_type (if classified)
-    - demand_priority (if it's a demand)
-
-Returns (if count_only=True):
-    - total_count
-    - by_document breakdown
-    - by_section breakdown
-    - by_priority breakdown
-=======
 Use this tool to search for information in documents with simplified return format and pagination support.
 Enhanced with demand classification and single-query source handling.
 
@@ -535,7 +300,6 @@
 
 For pagination, use offset parameter. Example: offset=20 to get next 20 results.
 The source_query now integrates directly with the search, solving the issue where keywords might not appear in the filtered documents.
->>>>>>> 3362829e
 """
 
 query_rag_from_id: BaseTool = tool(query_rag_from_id_func)
