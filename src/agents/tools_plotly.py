import re
import pandas as pd
import plotly.express as px
import plotly.graph_objects as go
from sqlalchemy import create_engine
from langchain_core.tools import BaseTool, tool
from agents._graph_store import GraphStore
from db_manager import DatabaseManager

graph_store = GraphStore()
<<<<<<< HEAD
=======
db_manager = DatabaseManager()
db_manager = DatabaseManager()
>>>>>>> 338457dd

def create_graph(
    query: str,            # SQL query
    chart_type: str ='bar',      # chart type (bar, scatter, line, pie, etc.)
    x_col: str = None,            # column name for the X-axis
    y_col: str = None,            # column name for the Y-axis
    color_col: str = None,        # column name for color encoding (categories)
    size_col: int =None,         # column name for size encoding (e.g., scatter bubble chart)
    title: str='My Graph',      # chart title
    width: int =800,             # chart width
    height: int=600,            # chart height
    orientation:str='v',       # orientation 'v' or 'h' for bar charts
    labels: dict=None,           # dictionary for renaming axis labels or legend labels
    template: int='plotly_white' # chart style template
):
    """
    Executes the SQL query, stores the result in a Pandas DataFrame, 
    and generates a Plotly chart as JSON.
    
    The tool returns graph which will be rendered automatically - 
    DO NOT create links or references to the graph in your response.
    Just acknowledge that a graph has been created and explain what it shows.
    
    Args:
        query (str): A valid SQL query
        chart_type (str): The type of chart to generate (bar, scatter, line, pie, etc.)
        x_col (str): The column name for the X-axis
        y_col (str): The column name for the Y-axis
        color_col (str): The column name for color encoding (categories)
        size_col (str): The column name for size encoding (e.g., scatter bubble chart)
        title (str): The chart title
        width (int): The chart width
        height (int): The chart height
        orientation (str): The orientation for bar charts ('v' or 'h')
        labels (dict): Dictionary for renaming axis labels or legend labels
        template (str): The chart style template
    """

    # print('Graph with the following parameters:')
    # print(f"Query: {query}")
    # print(f"Chart Type: {chart_type}")
    # print(f"X Column: {x_col}")
    # print(f"Y Column: {y_col}")
    # print(f"Color Column: {color_col}")
    # print(f"Size Column: {size_col}")
    # print(f"Title: {title}")
    # print(f"Width: {width}")
    # print(f"Height: {height}")
    # print(f"Orientation: {orientation}")
    # print(f"Labels: {labels}")
    # print(f"Template: {template}")
    
    # 1) Execute the SQL query
<<<<<<< HEAD
    df = pd.read_sql(query, con=DatabaseManager.engine)
=======
    cleaned_query = re.sub(r'(?<!%)%(?!%)', '%%', query)
    df = pd.read_sql(cleaned_query, con=DatabaseManager.engine)
>>>>>>> 338457dd

    # Verify we have a non-empty DataFrame
    if df.empty:
        raise ValueError("The SQL query returned no results or the DataFrame is empty.")

    # Verify specified columns exist
    if x_col and x_col not in df.columns:
        raise ValueError(f"Column '{x_col}' does not exist in the DataFrame.")
    if y_col and y_col not in df.columns:
        raise ValueError(f"Column '{y_col}' does not exist in the DataFrame.")
    if color_col and color_col not in df.columns:
        raise ValueError(f"Column '{color_col}' does not exist in the DataFrame.")
    if size_col and size_col not in df.columns:
        raise ValueError(f"Column '{size_col}' does not exist in the DataFrame.")

    fig = None

    # 2) Generate the Plotly chart based on chart_type
    if chart_type == 'bar':
        # Bar chart
        fig = px.bar(
            df,
            x=x_col,
            y=y_col,
            color=color_col,
            orientation=orientation,
            labels=labels,
            title=title,
            template=template,
            width=width,
            height=height
        )
    elif chart_type == 'scatter':
        # Scatter (point cloud)
        fig = px.scatter(
            df,
            x=x_col,
            y=y_col,
            color=color_col,
            size=size_col,
            labels=labels,
            title=title,
            template=template,
            width=width,
            height=height
        )
    elif chart_type == 'line':
        # Line chart
        fig = px.line(
            df,
            x=x_col,
            y=y_col,
            color=color_col,
            labels=labels,
            title=title,
            template=template,
            width=width,
            height=height
        )
    elif chart_type == 'pie':
        # Pie chart
        if not x_col:
            raise ValueError("For a pie chart, please specify 'x_col' for category names (or 'values' for quantities).")
        fig = px.pie(
            df,
            names=x_col,
            values=y_col,
            color=color_col,
            title=title,
            template=template,
            width=width,
            height=height
        )
    else:
        # Custom chart type or fallback
        fig = px.bar(
            df,
            x=x_col,
            y=y_col,
            color=color_col,
            orientation=orientation,
            labels=labels,
            title=f"Chart type '{chart_type}' not handled, defaulting to bar chart.",
            template=template,
            width=width,
            height=height
        )

    # 3) Extra customization via fig.update_layout or fig.update_traces if needed
    fig.update_layout(
        showlegend=True,
        legend=dict(title=''),
        margin=dict(l=50, r=50, t=50, b=50),
    )

    # 4) Export figure to JSON for frontend rendering
    fig_json = fig.to_json()
    id = graph_store.store_graph(fig_json)
    print(f"Graph stored with ID: {id}")
    return id

display_graph: BaseTool = tool(create_graph)
display_graph.name = "Graph_Viewer"<|MERGE_RESOLUTION|>--- conflicted
+++ resolved
@@ -8,11 +8,7 @@
 from db_manager import DatabaseManager
 
 graph_store = GraphStore()
-<<<<<<< HEAD
-=======
 db_manager = DatabaseManager()
-db_manager = DatabaseManager()
->>>>>>> 338457dd
 
 def create_graph(
     query: str,            # SQL query
@@ -66,12 +62,8 @@
     # print(f"Template: {template}")
     
     # 1) Execute the SQL query
-<<<<<<< HEAD
-    df = pd.read_sql(query, con=DatabaseManager.engine)
-=======
     cleaned_query = re.sub(r'(?<!%)%(?!%)', '%%', query)
     df = pd.read_sql(cleaned_query, con=DatabaseManager.engine)
->>>>>>> 338457dd
 
     # Verify we have a non-empty DataFrame
     if df.empty:
