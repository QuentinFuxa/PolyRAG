--- conflicted
+++ resolved
@@ -128,11 +128,7 @@
         active_keys = [k for k, v in api_keys.items() if v]
         if not active_keys:
             raise ValueError("At least one LLM API key must be provided.")
-<<<<<<< HEAD
-        self.DEFAULT_MODEL = MistralModelName.MISTRAL_LARGE
-=======
         # self.DEFAULT_MODEL = MistralModelName.MISTRAL_LARGE
->>>>>>> 3362829e
         for provider in active_keys:
             match provider:
                 case Provider.OPENAI:
