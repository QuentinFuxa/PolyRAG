import os
import logging
<<<<<<< HEAD
from langgraph.checkpoint.base import BaseCheckpointSaver
=======
from contextlib import AbstractAsyncContextManager

>>>>>>> 1305d7af
from langgraph.checkpoint.postgres.aio import AsyncPostgresSaver

logger = logging.getLogger(__name__)

def validate_postgres_config() -> None:
    """
    Validate that the PostgreSQL configuration is present in the config file.
    Raises ValueError if required configuration is missing.
    """
            
    database_url = os.environ.get("DATABASE_URL", None)
    if not database_url or not database_url.startswith('postgresql'):
        raise ValueError("Invalid PostgreSQL connection string")

def get_postgres_connection_string() -> str:
<<<<<<< HEAD
    """Build and return the PostgreSQL connection string from config."""
    return os.environ.get("DATABASE_URL")
=======
    """Build and return the PostgreSQL connection string from settings."""
    if settings.POSTGRES_PASSWORD is None:
        raise ValueError("POSTGRES_PASSWORD is not set")
    return (
        f"postgresql://{settings.POSTGRES_USER}:"
        f"{settings.POSTGRES_PASSWORD.get_secret_value()}@"
        f"{settings.POSTGRES_HOST}:{settings.POSTGRES_PORT}/"
        f"{settings.POSTGRES_DB}"
    )

>>>>>>> 1305d7af

def get_postgres_saver() -> AbstractAsyncContextManager[AsyncPostgresSaver]:
    """Initialize and return a PostgreSQL saver instance."""
    validate_postgres_config()
    return AsyncPostgresSaver.from_conn_string(get_postgres_connection_string())<|MERGE_RESOLUTION|>--- conflicted
+++ resolved
@@ -1,11 +1,6 @@
 import os
 import logging
-<<<<<<< HEAD
 from langgraph.checkpoint.base import BaseCheckpointSaver
-=======
-from contextlib import AbstractAsyncContextManager
-
->>>>>>> 1305d7af
 from langgraph.checkpoint.postgres.aio import AsyncPostgresSaver
 
 logger = logging.getLogger(__name__)
@@ -21,23 +16,10 @@
         raise ValueError("Invalid PostgreSQL connection string")
 
 def get_postgres_connection_string() -> str:
-<<<<<<< HEAD
     """Build and return the PostgreSQL connection string from config."""
     return os.environ.get("DATABASE_URL")
-=======
-    """Build and return the PostgreSQL connection string from settings."""
-    if settings.POSTGRES_PASSWORD is None:
-        raise ValueError("POSTGRES_PASSWORD is not set")
-    return (
-        f"postgresql://{settings.POSTGRES_USER}:"
-        f"{settings.POSTGRES_PASSWORD.get_secret_value()}@"
-        f"{settings.POSTGRES_HOST}:{settings.POSTGRES_PORT}/"
-        f"{settings.POSTGRES_DB}"
-    )
 
->>>>>>> 1305d7af
-
-def get_postgres_saver() -> AbstractAsyncContextManager[AsyncPostgresSaver]:
+def get_postgres_saver() -> BaseCheckpointSaver:
     """Initialize and return a PostgreSQL saver instance."""
     validate_postgres_config()
     return AsyncPostgresSaver.from_conn_string(get_postgres_connection_string())