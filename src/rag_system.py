import json
import os
import re
from dataclasses import dataclass
from typing import Dict, List, Optional, Any, Union, Tuple

from llmsherpa.readers import LayoutPDFReader
from dotenv import load_dotenv

try:
    from .db_manager import DatabaseManager, schema_app_data
    from .content_classifiers import ContentClassifier, ContentType
except ImportError:
    from db_manager import DatabaseManager, schema_app_data
    from content_classifiers import ContentClassifier, ContentType

    
# Load environment variables
load_dotenv()

TS_QUERY_LANGUAGE = os.environ.get("TS_QUERY_LANGUAGE", "english")


def _prefix_columns_in_where_clause(clause_str: str, prefix: str = "js.") -> str:
    if not clause_str:
        return ""

    sql_keywords = {'AND', 'OR', 'NOT', 'NULL', 'TRUE', 'FALSE', 'IS', 'IN', 'LIKE', 'BETWEEN', 'EXISTS',
                    'SELECT', 'FROM', 'WHERE', 'GROUP', 'ORDER', 'BY', 'LIMIT', 'OFFSET', 'AS',
                    'ASC', 'DESC', 'COUNT', 'SUM', 'AVG', 'MIN', 'MAX'}

    parts = re.split(r'(\s+AND\s+|\s+OR\s+)', clause_str, flags=re.IGNORECASE)
    
    processed_parts = []
    for part_idx, part_content in enumerate(parts):
        stripped_part_content = part_content.strip()
        
        # If it's a delimiter (AND/OR), keep it
        if part_idx % 2 == 1: # Delimiters are at odd indices
            processed_parts.append(part_content)
            continue

        # Attempt to identify "column operator value" like structures
        match = re.match(r"^\s*([a-zA-Z_][a-zA-Z0-9_]*)\s*(.*)", stripped_part_content, re.IGNORECASE)
        
        if match:
            column_candidate = match.group(1)
            rest_of_condition = match.group(2)

            # Check if it's a keyword, already prefixed, a function call, or a literal string/number
            if (column_candidate.upper() not in sql_keywords and
                '.' not in column_candidate and
                '(' not in column_candidate and # Simple check for function
                not (column_candidate.startswith("'") and column_candidate.endswith("'")) and # String literal
                not (column_candidate.startswith('"') and column_candidate.endswith('"')) and # String literal
                not column_candidate.replace('.', '', 1).isdigit() and # Number
                column_candidate.upper() != 'TRUE' and column_candidate.upper() != 'FALSE' and column_candidate.upper() != 'NULL'
               ):
                processed_parts.append(f"{prefix}{column_candidate}{rest_of_condition}")
            else:
                processed_parts.append(part_content) # No change
        else:
            processed_parts.append(part_content) # No change if no word-like start
            
    return "".join(processed_parts)

# Helper function to prefix column names in an ORDER BY clause string
def _prefix_columns_in_order_by_clause(clause_str: str, prefix: str = "js.") -> str:
    if not clause_str:
        return ""
    
    terms = clause_str.split(',')
    prefixed_terms = []
    for term_str in terms:
        term_str = term_str.strip()
        # Split term into column and direction (ASC/DESC)
        parts = term_str.split() # e.g. ["date", "DESC"] or ["name"]
        if parts:
            col_name = parts[0]
            # Avoid prefixing if already prefixed or is a function call (simple check)
            if '.' not in col_name and '(' not in col_name:
                parts[0] = f"{prefix}{col_name}"
            prefixed_terms.append(" ".join(parts))
    return ", ".join(prefixed_terms)


@dataclass
class BlockMetadata:
    """Metadata for a document block from llmsherpa"""
    block_idx: int
    level: int
    page_idx: int
    tag: str
    block_class: str
    bbox: List[float]
    
@dataclass
class DocumentBlock:
    """Representation of a document block with content and metadata"""
    block_idx: int
    content: str
    metadata: BlockMetadata
    parent_idx: Optional[int] = None

class SherpaDocumentProcessor:
    """Processor for rag_documents from llmsherpa"""
    
    def __init__(self, sherpa_api_url=None):
        self.sherpa_api_url = sherpa_api_url or os.getenv(
            "LLMSHERPA_API_URL", 
            "http://localhost:5010/api/parseDocument?renderFormat=all&useNewIndentParser=true"
        )
        self.pdf_reader = LayoutPDFReader(self.sherpa_api_url)
    
    def process_pdf(self, pdf_path):
        """Process a PDF file using llmsherpa and return DocumentBlock objects"""
        sherpa_data = self.pdf_reader.read_pdf(pdf_path).json
        return self._process_sherpa_data(sherpa_data)

    def _process_sherpa_data(self, sherpa_data):
        """Process raw llmsherpa output (JSON) and convert to DocumentBlock objects"""
        blocks = []

        if isinstance(sherpa_data, str):
            try:
                sherpa_data = json.loads(sherpa_data)
            except json.JSONDecodeError:
                raise ValueError("Invalid JSON data from llmsherpa")
        
        for block_data in sherpa_data:
            # Extract content from sentences
            content = ""
            if "sentences" in block_data:
                sentences = block_data["sentences"]
                if isinstance(sentences, list):
                    if sentences and isinstance(sentences[0], dict) and "text" in sentences[0]:
                        content = " ".join(s["text"] for s in sentences)
                    elif sentences and isinstance(sentences[0], str):
                        content = " ".join(sentences)
            elif "table_rows" in block_data:
                for row in block_data["table_rows"]:
                    try:
                        cells = row.get("cells", [])
                        if cells:
                            content += " | ".join(str(cell['cell_value']) for cell in cells) + "\n"
                        elif row.get("cell_value"):
                            content += str(row["cell_value"]) + "\n"
                    except KeyError:
                        raise ValueError("Invalid table row format")
            elif "name" in block_data:
                content = block_data["name"]
            else:
                raise ValueError("Invalid block data format")
            
            metadata = BlockMetadata(
                block_idx=block_data.get("block_idx", 0),
                level=block_data.get("level", 0),
                page_idx=block_data.get("page_idx", 0),
                tag=block_data.get("tag", "unknown"),
                block_class=block_data.get("block_class", ""),
                bbox=block_data.get("bbox", [0, 0, 0, 0])
            )
            
            block = DocumentBlock(
                block_idx=metadata.block_idx,
                content=content,
                metadata=metadata
            )
            
            blocks.append(block)
        
        self._establish_hierarchy(blocks)
        return blocks
    
    def _establish_hierarchy(self, blocks):
        """Establish parent-child relationships based on level and position"""
        sorted_blocks = sorted(blocks, key=lambda b: (b.metadata.page_idx, b.metadata.bbox[1]))
        hierarchy_stack = []
        
        for block in sorted_blocks:
            while hierarchy_stack and hierarchy_stack[-1].metadata.level >= block.metadata.level:
                hierarchy_stack.pop()
            
            if hierarchy_stack:
                block.parent_idx = hierarchy_stack[-1].block_idx
            
            hierarchy_stack.append(block)


class RAGSystem:
    """RAG system with text search and PDF backends"""

    def __init__(self):
        self.db_manager = DatabaseManager()
        self.TS_QUERY_LANGUAGE = TS_QUERY_LANGUAGE
        
        # Determine PDF parsing backend
        pdf_parser_backend = os.getenv("PDF_PARSER", "nlm-ingestor").lower()
        if pdf_parser_backend == "pymupdf":
            from .pymupdf_processor import PyMuPDFDocumentProcessor
            self.processor = PyMuPDFDocumentProcessor()
        else:
            self.processor = SherpaDocumentProcessor()

        self.content_classifier = ContentClassifier()
        self._ensure_schema()
    
    def _ensure_schema(self):
        """Create necessary database schema if it doesn't exist"""
        schema = f"""        
        CREATE TABLE IF NOT EXISTS {schema_app_data}.rag_document_blocks (
            id SERIAL PRIMARY KEY,
            block_idx INTEGER NOT NULL,
            name TEXT NOT NULL,
            content TEXT,
            level INTEGER NOT NULL,
            page_idx INTEGER NOT NULL,
            tag TEXT NOT NULL,
            block_class TEXT,
            x0 FLOAT,
            y0 FLOAT,
            x1 FLOAT,
            y1 FLOAT,
            parent_idx INTEGER,
            content_type TEXT DEFAULT 'regular',
            section_type TEXT,
            demand_priority INTEGER,
            content_tsv TSVECTOR GENERATED ALWAYS AS (to_tsvector('{TS_QUERY_LANGUAGE}', content)) STORED,
            UNIQUE(name, block_idx)
        );
        
        CREATE INDEX IF NOT EXISTS idx_document_blocks_content_tsv ON {schema_app_data}.rag_document_blocks 
        USING gin(content_tsv);
        
        CREATE INDEX IF NOT EXISTS idx_rag_blocks_content_type 
        ON {schema_app_data}.rag_document_blocks(content_type);
        
        CREATE INDEX IF NOT EXISTS idx_rag_blocks_section_type 
        ON {schema_app_data}.rag_document_blocks(section_type);
        
        CREATE INDEX IF NOT EXISTS idx_rag_blocks_demand_priority 
        ON {schema_app_data}.rag_document_blocks(demand_priority);
        """
        
        self.db_manager.execute_query(schema)
    
    def index_document(self, pdf_path, document_name_override: Optional[str] = None, existing_sherpa_data=None, table_name=f"{schema_app_data}.rag_document_blocks"):
        """Index a PDF document from a given path."""
        document_name = document_name_override if document_name_override is not None else pdf_path

        if existing_sherpa_data is None:
            blocks = self.processor.process_pdf(pdf_path)
        else:
            blocks = self.processor._process_sherpa_data(existing_sherpa_data)
        
        # Check if this is a "lettre de suite" based on content patterns
        blocks_content = [block.content for block in blocks if block.content]
        is_letter_de_suite = self.content_classifier.is_letter_de_suite(blocks_content)
        
        if is_letter_de_suite:
            print(f"Document {document_name} detected as 'lettre de suite'. Classifying blocks...")
            self._classify_blocks(blocks)

        self._insert_blocks(document_name, blocks, table_name)
        return document_name
    
    def _classify_blocks(self, blocks):
        """Classify blocks for content type, section type, and demand priority."""
        current_section = None
        
        for block in blocks:
            if not block.content:
                continue
            
            content_type, section_type, demand_priority = self.content_classifier.classify_block(
                block.content, current_section
            )
            
            if content_type == ContentType.SECTION_HEADER:
                current_section = section_type
            
            block.content_type = content_type.value
            block.section_type = section_type.value if section_type else None
            block.demand_priority = demand_priority
    
    def _insert_blocks(self, name, blocks, table_name=f"{schema_app_data}.rag_document_blocks"):
        """Insert blocks into database"""
        params_list = []
        
        for block in blocks:
            bbox = block.metadata.bbox
            x0 = bbox[0] if len(bbox) > 0 else None
            y0 = bbox[1] if len(bbox) > 1 else None
            x1 = bbox[2] if len(bbox) > 2 else None
            y1 = bbox[3] if len(bbox) > 3 else None
            
            content_type = getattr(block, 'content_type', 'regular')
            section_type = getattr(block, 'section_type', None)
            demand_priority = getattr(block, 'demand_priority', None)
            
            params = (
                block.block_idx, name, block.content, block.metadata.level,
                block.metadata.page_idx, block.metadata.tag, block.metadata.block_class,
                x0, y0, x1, y1, block.parent_idx, content_type, section_type, demand_priority
            )
            
            params_list.append(params)
        
        query = f"""
        INSERT INTO {table_name}
        (block_idx, name, content, level, page_idx, tag, block_class, 
         x0, y0, x1, y1, parent_idx, content_type, section_type, demand_priority)
        VALUES (%s, %s, %s, %s, %s, %s, %s, %s, %s, %s, %s, %s, %s, %s, %s)
        ON CONFLICT (name, block_idx) DO UPDATE SET
        content = EXCLUDED.content,
        level = EXCLUDED.level,
        page_idx = EXCLUDED.page_idx,
        tag = EXCLUDED.tag,
        block_class = EXCLUDED.block_class,
        x0 = EXCLUDED.x0,
        y0 = EXCLUDED.y0,
        x1 = EXCLUDED.x1,
        y1 = EXCLUDED.y1,
        parent_idx = EXCLUDED.parent_idx,
        content_type = EXCLUDED.content_type,
        section_type = EXCLUDED.section_type,
        demand_priority = EXCLUDED.demand_priority
        """
        
        self.db_manager.execute_many(query, params_list)

    def query(self,
              user_query: Union[str, List[str]],
              source_query: Optional[str] = None,
              source_names: Optional[List[str]] = None,
              limit: int = 20,
              offset: int = 0,
              get_children: bool = True,
              content_type: Optional[str] = None,
              section_filter: Optional[List[str]] = None,
<<<<<<< HEAD
              demand_priority: Optional[int] = None
=======
              demand_priority: Optional[int] = None,
              count_only: bool = False
>>>>>>> c34f28e5
              ) -> Dict[str, Any]:
        """
        Process a user query with simplified return format and single-query source handling.
        """
        # Ensure user_query is a list
        if isinstance(user_query, str):
            processed_query = user_query.split()
        else:
            processed_query = user_query

        # Clean and format query terms
        formatted_elements = []
        for element in processed_query:
            sanitized = element.replace('|', '').replace('!', '').replace('(', '').replace(')', '').strip()
            if sanitized:
                formatted_elements.append(f"({' & '.join(sanitized.split())})" if ' ' in sanitized else sanitized)

        join_clause_str = ""
        where_join_conditions_list = []
        order_by_join_clause_str = ""
        ts_query_for_format = "" # Initialize for .format() later

        if source_query:
            # Parse source_query using regex for more robustness
            _from_parts = re.split(r'\sFROM\s', source_query, 1, re.IGNORECASE)
            if len(_from_parts) < 2:
                # Log or handle error: source_query must contain FROM clause
                # For now, we'll let it proceed, and it might result in an SQL error or empty results
                pass # Or raise ValueError("source_query must contain FROM clause")
            else:
                _after_from = _from_parts[1]
                
                # Extract table name (part after FROM, before WHERE or ORDER BY or LIMIT or OFFSET)
                _table_name_part = re.split(r'\sWHERE\s|\sORDER BY\s|\sLIMIT\s|\sOFFSET\s', _after_from, 1, re.IGNORECASE)[0].strip()
                table_name = _table_name_part

                # Extract WHERE clause specific to the source_query
                _where_match = re.search(r'\sWHERE\s(.*?)(?:\sORDER BY\s|\sLIMIT\s|\sOFFSET\s|$)', _after_from, re.IGNORECASE | re.DOTALL)
                raw_where_from_source = _where_match.group(1).strip() if _where_match else ""
<<<<<<< HEAD

                # Extract ORDER BY clause specific to the source_query
                _orderby_match = re.search(r'\sORDER BY\s(.*?)(?:\sLIMIT\s|\sOFFSET\s|$)', _after_from, re.IGNORECASE | re.DOTALL)
                raw_orderby_from_source = _orderby_match.group(1).strip() if _orderby_match else ""

                if table_name:
                    join_clause_str = f' JOIN {table_name} js ON r.name = js.name'

                    if raw_where_from_source:
                        prefixed_where = _prefix_columns_in_where_clause(raw_where_from_source, "js.")
                        if prefixed_where:
                            where_join_conditions_list.append(f"({prefixed_where})")
                    
                    if raw_orderby_from_source:
                        order_by_join_clause_str = _prefix_columns_in_order_by_clause(raw_orderby_from_source, "js.")
        
        # Define base SELECT clause based on FTS
        if formatted_elements:
            ts_query_for_format = " & ".join(formatted_elements) # Used for FTS AND search
            select_base = f"""
            SELECT 
                r.name, r.block_idx, r.content, r.level, r.tag,
                r.content_type, r.section_type, r.demand_priority, r.parent_idx,
                ts_rank_cd(r.content_tsv, to_tsquery('{self.TS_QUERY_LANGUAGE}','{{ts_query}}')) AS score
            """
        else:
            select_base = f"""
            SELECT 
                r.name, r.block_idx, r.content, r.level, r.tag,
                r.content_type, r.section_type, r.demand_priority, r.parent_idx
            """
        
        from_r_clause = f"FROM {schema_app_data}.rag_document_blocks r"

        # Build search_query parts
        search_query_parts = [select_base, from_r_clause]
        if join_clause_str:
            search_query_parts.append(join_clause_str)

        # Build count_query parts
        count_query_parts = [f"SELECT COUNT(*) FROM {schema_app_data}.rag_document_blocks r"]
        if join_clause_str:
            count_query_parts.append(join_clause_str)
        
        where_conditions = []
        if formatted_elements:
            # ts_query variable for formatting is ts_query_for_format
            where_conditions.append(f"r.content_tsv @@ to_tsquery('{self.TS_QUERY_LANGUAGE}', '{{ts_query}}')")

        # Add conditions from source_query's WHERE clause
        if where_join_conditions_list:
            where_conditions.extend(where_join_conditions_list)
        
        # Original conditions (source_names, content_type, etc.)
        # Ensure source_names is mutually exclusive with source_query logic for joins
        if not source_query and source_names: # Only apply if source_query was not used
            str_source_names = "', '".join(source_names)
            where_conditions.append(f"r.name IN ('{str_source_names}')")
        
        if content_type:
            where_conditions.append(f"r.content_type = '{content_type}'")
        if section_filter:
            str_section_filter = "', '".join(section_filter)
            where_conditions.append(f"r.section_type IN ('{str_section_filter}')")
        if demand_priority is not None:
            where_conditions.append(f"r.demand_priority = {demand_priority}")

        if where_conditions:
            where_clause_full_str = " WHERE " + " AND ".join(where_conditions)
            search_query_parts.append(where_clause_full_str)
            count_query_parts.append(where_clause_full_str)
        
        # ORDER BY logic
        final_order_by_clauses = []
        if order_by_join_clause_str:
            final_order_by_clauses.append(order_by_join_clause_str)
        
        if formatted_elements and (not order_by_join_clause_str or "score" not in order_by_join_clause_str.lower()):
            final_order_by_clauses.append("score DESC")
        
        # Add r.level DESC if not already covered by order_by_join_clause_str or if no FTS
        if not order_by_join_clause_str or "r.level" not in order_by_join_clause_str.lower():
             final_order_by_clauses.append("r.level DESC")
        
        # Fallback if no other ordering is present and no FTS
        if not formatted_elements and not final_order_by_clauses:
            final_order_by_clauses.append("r.block_idx")


        if final_order_by_clauses:
            # Filter out potential empty strings if some clauses were conditionally not added
            valid_clauses = [clause for clause in final_order_by_clauses if clause and clause.strip()]
            if valid_clauses:
                 search_query_parts.append(" ORDER BY " + ", ".join(valid_clauses))
            
        search_query = "\n".join(search_query_parts)
        count_query = "\n".join(count_query_parts)

        # Execute queries
        _final_count_query = count_query.format(ts_query=ts_query_for_format)
        count_result = self.db_manager.execute_query(_final_count_query)
        
        _final_search_query = search_query.format(ts_query=ts_query_for_format)
        _final_search_query += f" LIMIT {limit} OFFSET {offset}"
        results = self.db_manager.execute_query(_final_search_query)
        
        total_count_to_return = count_result[0][0] if count_result and count_result[0] else 0

        # If AND search returns no results, try OR search
        if not results and formatted_elements:
            ts_query_or_for_format = " | ".join(formatted_elements) # OR version for FTS
            
            _final_count_query_or = count_query.format(ts_query=ts_query_or_for_format)
            count_result_or = self.db_manager.execute_query(_final_count_query_or)
            # Update total_count_to_return with the count from the OR search
            total_count_to_return = count_result_or[0][0] if count_result_or and count_result_or[0] else 0

            _final_search_query_or = search_query.format(ts_query=ts_query_or_for_format)
            _final_search_query_or += f" LIMIT {limit} OFFSET {offset}"
            results = self.db_manager.execute_query(_final_search_query_or)
        
        # total_count = count_result[0][0] if count_result else 0 # This line is now handled by total_count_to_return

=======

                # Extract ORDER BY clause specific to the source_query
                _orderby_match = re.search(r'\sORDER BY\s(.*?)(?:\sLIMIT\s|\sOFFSET\s|$)', _after_from, re.IGNORECASE | re.DOTALL)
                raw_orderby_from_source = _orderby_match.group(1).strip() if _orderby_match else ""

                if table_name:
                    join_clause_str = f' JOIN {table_name} js ON r.name = js.name'

                    if raw_where_from_source:
                        prefixed_where = _prefix_columns_in_where_clause(raw_where_from_source, "js.")
                        if prefixed_where:
                            where_join_conditions_list.append(f"({prefixed_where})")
                    
                    if raw_orderby_from_source:
                        order_by_join_clause_str = _prefix_columns_in_order_by_clause(raw_orderby_from_source, "js.")
        
        # Define base SELECT clause based on FTS
        if formatted_elements:
            ts_query_for_format = " & ".join(formatted_elements) # Used for FTS AND search
            select_base = f"""
            SELECT 
                r.name, r.block_idx, r.content, r.level, r.tag,
                r.content_type, r.section_type, r.demand_priority, r.parent_idx,
                ts_rank_cd(r.content_tsv, to_tsquery('{self.TS_QUERY_LANGUAGE}','{{ts_query}}')) AS score
            """
        else:
            select_base = f"""
            SELECT 
                r.name, r.block_idx, r.content, r.level, r.tag,
                r.content_type, r.section_type, r.demand_priority, r.parent_idx
            """
        
        from_r_clause = f"FROM {schema_app_data}.rag_document_blocks r"

        # Build search_query parts
        search_query_parts = [select_base, from_r_clause]
        if join_clause_str:
            search_query_parts.append(join_clause_str)

        # Build count_query parts
        count_query_parts = [f"SELECT COUNT(*) FROM {schema_app_data}.rag_document_blocks r"]
        if join_clause_str:
            count_query_parts.append(join_clause_str)
        
        where_conditions = []
        if formatted_elements:
            # ts_query variable for formatting is ts_query_for_format
            where_conditions.append(f"r.content_tsv @@ to_tsquery('{self.TS_QUERY_LANGUAGE}', '{{ts_query}}')")

        # Add conditions from source_query's WHERE clause
        if where_join_conditions_list:
            where_conditions.extend(where_join_conditions_list)
        
        # Original conditions (source_names, content_type, etc.)
        # Ensure source_names is mutually exclusive with source_query logic for joins
        if not source_query and source_names: # Only apply if source_query was not used
            str_source_names = "', '".join(source_names)
            where_conditions.append(f"r.name IN ('{str_source_names}')")
        
        if content_type:
            where_conditions.append(f"r.content_type = '{content_type}'")
        if section_filter:
            str_section_filter = "', '".join(section_filter)
            where_conditions.append(f"r.section_type IN ('{str_section_filter}')")
        if demand_priority is not None:
            where_conditions.append(f"r.demand_priority = {demand_priority}")

        if where_conditions:
            where_clause_full_str = " WHERE " + " AND ".join(where_conditions)
            search_query_parts.append(where_clause_full_str)
            count_query_parts.append(where_clause_full_str)
        
        # ORDER BY logic
        final_order_by_clauses = []
        if order_by_join_clause_str:
            final_order_by_clauses.append(order_by_join_clause_str)
        
        if formatted_elements and (not order_by_join_clause_str or "score" not in order_by_join_clause_str.lower()):
            final_order_by_clauses.append("score DESC")
        
        # Add r.level DESC if not already covered by order_by_join_clause_str or if no FTS
        if not order_by_join_clause_str or "r.level" not in order_by_join_clause_str.lower():
             final_order_by_clauses.append("r.level DESC")
        
        # Fallback if no other ordering is present and no FTS
        if not formatted_elements and not final_order_by_clauses:
            final_order_by_clauses.append("r.block_idx")


        if final_order_by_clauses:
            # Filter out potential empty strings if some clauses were conditionally not added
            valid_clauses = [clause for clause in final_order_by_clauses if clause and clause.strip()]
            if valid_clauses:
                 search_query_parts.append(" ORDER BY " + ", ".join(valid_clauses))
            
        search_query = "\n".join(search_query_parts)
        count_query = "\n".join(count_query_parts)

        # Execute queries
        _final_count_query = count_query.format(ts_query=ts_query_for_format)
        count_result = self.db_manager.execute_query(_final_count_query)
        
        _final_search_query = search_query.format(ts_query=ts_query_for_format)
        _final_search_query += f" LIMIT {limit} OFFSET {offset}"
        if not count_only:
            results = self.db_manager.execute_query(_final_search_query)
        
        total_count_to_return = count_result[0][0] if count_result and count_result[0] else 0

        # If AND search returns no results, try OR search
        if total_count_to_return == 0 and formatted_elements:
            ts_query_or_for_format = " | ".join(formatted_elements) # OR version for FTS
            
            _final_count_query_or = count_query.format(ts_query=ts_query_or_for_format)
            count_result_or = self.db_manager.execute_query(_final_count_query_or)
            # Update total_count_to_return with the count from the OR search
            total_count_to_return = count_result_or[0][0] if count_result_or and count_result_or[0] else 0

            _final_search_query_or = search_query.format(ts_query=ts_query_or_for_format)
            _final_search_query_or += f" LIMIT {limit} OFFSET {offset}"
            if not count_only:
                results = self.db_manager.execute_query(_final_search_query_or)
        
        # total_count = count_result[0][0] if count_result else 0 # This line is now handled by total_count_to_return
        if count_only:
            return {
                "total_number_results": total_count_to_return,
            }
>>>>>>> c34f28e5
        
        # Format results
        formatted_results = []
        for row in results:
            result = {
                "document_name": row[0],
                "idx": row[1],
                "content": row[2],
                "level": row[3],
                "tag": row[4],
                "content_type": row[5],
                "section_type": row[6],
                "demand_priority": row[7],
                "parent_idx": row[8]
            }
            
            # Add children if requested
            if get_children:
                children = self._get_children(row[1], row[0])
                result["children"] = [
                    {
                        "idx": c["block_idx"],
                        "content": c["content"],
                        "level": c["level"],
                        "tag": c["tag"],
                        "parent_idx": c["parent_idx"]
                    } for c in children
                ]
            else:
                result["children"] = []
            
            formatted_results.append(result)

        return {
            "total_number_results": total_count_to_return,
            "number_returned_results": len(formatted_results),
            "results": formatted_results
        }
    
    def _get_children(self, parent_idx, name, limit=5):
        """Get child blocks for a given parent"""
        query = f"""
        SELECT 
            id, block_idx, content, name, page_idx, level, tag, block_class,
            x0, y0, x1, y1, parent_idx
        FROM {schema_app_data}.rag_document_blocks
        WHERE parent_idx = %s AND name = %s
        ORDER BY page_idx, block_idx
        LIMIT %s
        """
        
        results = self.db_manager.execute_query(query, (parent_idx, name, limit))
        
        return [
            {
                "id": row[0],
                "block_idx": row[1],
                "content": row[2],
                "name": row[3],
                "page_idx": row[4],
                "level": row[5],
                "tag": row[6],
                "block_class": row[7],
                "x0": row[8],
                "y0": row[9],
                "x1": row[10],
                "y1": row[11],
                "parent_idx": row[12],
                "score": 1.0
            }
            for row in results 
        ]
    
    def get_blocks_by_idx(self, block_indices, source_name=None, get_children=False):
        """Get blocks by their block_idx values"""
        if not block_indices:
            return []
        
        if not isinstance(block_indices, list):
            block_indices = [block_indices]
        
        placeholders = ', '.join(['%s'] * len(block_indices))
        query = f"""
        SELECT 
            id, block_idx, content, name, page_idx, level, tag, block_class,
            x0, y0, x1, y1, parent_idx
        FROM {schema_app_data}.rag_document_blocks
        WHERE block_idx IN ({placeholders})
        """
        
        params = block_indices.copy()
        
        if source_name:
            query += " AND name = %s"
            params.append(source_name)
        
        results = self.db_manager.execute_query(query, params)
        
        if not results:
            return []
            
        blocks = [
            {
                "id": row[0],
                "block_idx": row[1],
                "content": row[2],
                "name": row[3],
                "page_idx": row[4],
                "level": row[5],
                "tag": row[6],
                "block_class": row[7],
                "x0": row[8],
                "y0": row[9],
                "x1": row[10],
                "y1": row[11],
                "parent_idx": row[12],
                "score": 1.0
            }
            for row in results
        ]
        
        if get_children:
            all_blocks = blocks.copy()
            for block in blocks:
                children = self._get_children(block["block_idx"], block["name"])
                all_blocks.extend(children)
            blocks = all_blocks
        
        return blocks


    def get_annotations_by_indices(self, pdf_file, block_indices):
        """
        Convert block indices to PDF annotation objects for highlighting
        
        Args:
            pdf_file: Name of the PDF file 
            block_indices: List of block indices to highlight
            
        Returns:
            List of annotation objects in the format needed for highlighting
        """
        if not block_indices:
            return []
        
        # Retrieve blocks by their indices
        blocks = self.get_blocks_by_idx(block_indices, source_name=pdf_file)
        
        if not blocks:
            return []
        
        # Convert blocks to annotation format
        annotations = []
        for block in blocks:
            # Skip blocks without coordinates
            if block["x0"] is None or block["y0"] is None or block["x1"] is None or block["y1"] is None:
                continue
            
            # Create annotation object in the required format
            annotation = {
                "page": block["page_idx"] + 1,  # Convert to 1-indexed page numbering
                "x": block["x0"],
                "y": block["y0"],
                "height": block["y1"] - block["y0"],
                "width": block["x1"] - block["x0"],
                "color": "red"
            }
            
            annotations.append(annotation)
        
        return annotations
    
    def debug_blocks(self, pdf_file):
        """
        Display all blocks in the PDF for debugging purposes.
        
        Args:
            pdf_file: Name of the PDF file (without path or extension)
            
        Returns:
            List of annotation objects in the format needed for highlighting
        """

        rag_check_query = f"""
        SELECT COUNT(*) FROM {schema_app_data}.rag_document_blocks WHERE name = %s
        """
        rag_results = self.db_manager.execute_query(rag_check_query, (pdf_file,))
        
        upload_check_query = f"""
        SELECT COUNT(*) FROM {schema_app_data}.uploaded_document_blocks WHERE name = %s
        """
        upload_results = self.db_manager.execute_query(upload_check_query, (pdf_file,))
        
        rag_count = rag_results[0][0] if rag_results else 0
        upload_count = upload_results[0][0] if upload_results else 0
        
        table_name = f"{schema_app_data}.rag_document_blocks" if rag_count > 0 else f"{schema_app_data}.uploaded_document_blocks"
        
        if rag_count == 0 and upload_count == 0:
            table_name = f"{schema_app_data}.uploaded_document_blocks"
            print(f"No blocks found for {pdf_file} in either table. Defaulting to {table_name}.")
        else:
            print(f"Found {rag_count} blocks in rag_document_blocks and {upload_count} blocks in uploaded_document_blocks. Using {table_name}.")
        
        query = f"""
        SELECT 
            id,
            block_idx,
            content, 
            name,
            page_idx, 
            level,
            tag,
            block_class,
            x0, 
            y0, 
            x1, 
            y1,
            parent_idx
        FROM 
            {table_name}
        WHERE 
            name = %s
        """
        
        params = (pdf_file,)
        results = self.db_manager.execute_query(query, params)
        
        blocks = [
            {
                "id": row[0],
                "block_idx": row[1],
                "content": row[2],
                "name": row[3],
                "page_idx": row[4],
                "level": row[5],
                "tag": row[6],
                "block_class": row[7],
                "x0": row[8],
                "y0": row[9],
                "x1": row[10],
                "y1": row[11],
                "parent_idx": row[12],
                "score": 1.0  # Default score for directly retrieved blocks
            }
            for row in results
        ]
        
        dict_colors = {
            'para': 'blue',
            'header': 'red',
            'list_item': 'green',
            'table': 'purple',
        }
        
        annotations = []
        for block in blocks:
            annotation = {
                "page": block["page_idx"] + 1,
                "x": block["x0"],
                "y": block["y0"],
                "height": block["y1"] - block["y0"],
                "width": block["x1"] - block["x0"],
                "color": dict_colors[block["tag"]]
            }
            annotations.append(annotation)
        
        return annotations<|MERGE_RESOLUTION|>--- conflicted
+++ resolved
@@ -338,12 +338,8 @@
               get_children: bool = True,
               content_type: Optional[str] = None,
               section_filter: Optional[List[str]] = None,
-<<<<<<< HEAD
-              demand_priority: Optional[int] = None
-=======
               demand_priority: Optional[int] = None,
               count_only: bool = False
->>>>>>> c34f28e5
               ) -> Dict[str, Any]:
         """
         Process a user query with simplified return format and single-query source handling.
@@ -383,7 +379,6 @@
                 # Extract WHERE clause specific to the source_query
                 _where_match = re.search(r'\sWHERE\s(.*?)(?:\sORDER BY\s|\sLIMIT\s|\sOFFSET\s|$)', _after_from, re.IGNORECASE | re.DOTALL)
                 raw_where_from_source = _where_match.group(1).strip() if _where_match else ""
-<<<<<<< HEAD
 
                 # Extract ORDER BY clause specific to the source_query
                 _orderby_match = re.search(r'\sORDER BY\s(.*?)(?:\sLIMIT\s|\sOFFSET\s|$)', _after_from, re.IGNORECASE | re.DOTALL)
@@ -488,130 +483,6 @@
         
         _final_search_query = search_query.format(ts_query=ts_query_for_format)
         _final_search_query += f" LIMIT {limit} OFFSET {offset}"
-        results = self.db_manager.execute_query(_final_search_query)
-        
-        total_count_to_return = count_result[0][0] if count_result and count_result[0] else 0
-
-        # If AND search returns no results, try OR search
-        if not results and formatted_elements:
-            ts_query_or_for_format = " | ".join(formatted_elements) # OR version for FTS
-            
-            _final_count_query_or = count_query.format(ts_query=ts_query_or_for_format)
-            count_result_or = self.db_manager.execute_query(_final_count_query_or)
-            # Update total_count_to_return with the count from the OR search
-            total_count_to_return = count_result_or[0][0] if count_result_or and count_result_or[0] else 0
-
-            _final_search_query_or = search_query.format(ts_query=ts_query_or_for_format)
-            _final_search_query_or += f" LIMIT {limit} OFFSET {offset}"
-            results = self.db_manager.execute_query(_final_search_query_or)
-        
-        # total_count = count_result[0][0] if count_result else 0 # This line is now handled by total_count_to_return
-
-=======
-
-                # Extract ORDER BY clause specific to the source_query
-                _orderby_match = re.search(r'\sORDER BY\s(.*?)(?:\sLIMIT\s|\sOFFSET\s|$)', _after_from, re.IGNORECASE | re.DOTALL)
-                raw_orderby_from_source = _orderby_match.group(1).strip() if _orderby_match else ""
-
-                if table_name:
-                    join_clause_str = f' JOIN {table_name} js ON r.name = js.name'
-
-                    if raw_where_from_source:
-                        prefixed_where = _prefix_columns_in_where_clause(raw_where_from_source, "js.")
-                        if prefixed_where:
-                            where_join_conditions_list.append(f"({prefixed_where})")
-                    
-                    if raw_orderby_from_source:
-                        order_by_join_clause_str = _prefix_columns_in_order_by_clause(raw_orderby_from_source, "js.")
-        
-        # Define base SELECT clause based on FTS
-        if formatted_elements:
-            ts_query_for_format = " & ".join(formatted_elements) # Used for FTS AND search
-            select_base = f"""
-            SELECT 
-                r.name, r.block_idx, r.content, r.level, r.tag,
-                r.content_type, r.section_type, r.demand_priority, r.parent_idx,
-                ts_rank_cd(r.content_tsv, to_tsquery('{self.TS_QUERY_LANGUAGE}','{{ts_query}}')) AS score
-            """
-        else:
-            select_base = f"""
-            SELECT 
-                r.name, r.block_idx, r.content, r.level, r.tag,
-                r.content_type, r.section_type, r.demand_priority, r.parent_idx
-            """
-        
-        from_r_clause = f"FROM {schema_app_data}.rag_document_blocks r"
-
-        # Build search_query parts
-        search_query_parts = [select_base, from_r_clause]
-        if join_clause_str:
-            search_query_parts.append(join_clause_str)
-
-        # Build count_query parts
-        count_query_parts = [f"SELECT COUNT(*) FROM {schema_app_data}.rag_document_blocks r"]
-        if join_clause_str:
-            count_query_parts.append(join_clause_str)
-        
-        where_conditions = []
-        if formatted_elements:
-            # ts_query variable for formatting is ts_query_for_format
-            where_conditions.append(f"r.content_tsv @@ to_tsquery('{self.TS_QUERY_LANGUAGE}', '{{ts_query}}')")
-
-        # Add conditions from source_query's WHERE clause
-        if where_join_conditions_list:
-            where_conditions.extend(where_join_conditions_list)
-        
-        # Original conditions (source_names, content_type, etc.)
-        # Ensure source_names is mutually exclusive with source_query logic for joins
-        if not source_query and source_names: # Only apply if source_query was not used
-            str_source_names = "', '".join(source_names)
-            where_conditions.append(f"r.name IN ('{str_source_names}')")
-        
-        if content_type:
-            where_conditions.append(f"r.content_type = '{content_type}'")
-        if section_filter:
-            str_section_filter = "', '".join(section_filter)
-            where_conditions.append(f"r.section_type IN ('{str_section_filter}')")
-        if demand_priority is not None:
-            where_conditions.append(f"r.demand_priority = {demand_priority}")
-
-        if where_conditions:
-            where_clause_full_str = " WHERE " + " AND ".join(where_conditions)
-            search_query_parts.append(where_clause_full_str)
-            count_query_parts.append(where_clause_full_str)
-        
-        # ORDER BY logic
-        final_order_by_clauses = []
-        if order_by_join_clause_str:
-            final_order_by_clauses.append(order_by_join_clause_str)
-        
-        if formatted_elements and (not order_by_join_clause_str or "score" not in order_by_join_clause_str.lower()):
-            final_order_by_clauses.append("score DESC")
-        
-        # Add r.level DESC if not already covered by order_by_join_clause_str or if no FTS
-        if not order_by_join_clause_str or "r.level" not in order_by_join_clause_str.lower():
-             final_order_by_clauses.append("r.level DESC")
-        
-        # Fallback if no other ordering is present and no FTS
-        if not formatted_elements and not final_order_by_clauses:
-            final_order_by_clauses.append("r.block_idx")
-
-
-        if final_order_by_clauses:
-            # Filter out potential empty strings if some clauses were conditionally not added
-            valid_clauses = [clause for clause in final_order_by_clauses if clause and clause.strip()]
-            if valid_clauses:
-                 search_query_parts.append(" ORDER BY " + ", ".join(valid_clauses))
-            
-        search_query = "\n".join(search_query_parts)
-        count_query = "\n".join(count_query_parts)
-
-        # Execute queries
-        _final_count_query = count_query.format(ts_query=ts_query_for_format)
-        count_result = self.db_manager.execute_query(_final_count_query)
-        
-        _final_search_query = search_query.format(ts_query=ts_query_for_format)
-        _final_search_query += f" LIMIT {limit} OFFSET {offset}"
         if not count_only:
             results = self.db_manager.execute_query(_final_search_query)
         
@@ -636,7 +507,6 @@
             return {
                 "total_number_results": total_count_to_return,
             }
->>>>>>> c34f28e5
         
         # Format results
         formatted_results = []
