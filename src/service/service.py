--- conflicted
+++ resolved
@@ -96,7 +96,6 @@
     )
 
 
-<<<<<<< HEAD
 
 @router.get("/graph/{graph_id}")
 async def get_graph(graph_id: str):
@@ -113,12 +112,7 @@
     )
 
 
-async def _handle_input(
-    user_input: UserInput, agent: CompiledStateGraph
-) -> tuple[dict[str, Any], UUID]:
-=======
 async def _handle_input(user_input: UserInput, agent: Pregel) -> tuple[dict[str, Any], UUID]:
->>>>>>> 1305d7af
     """
     Parse user input and handle any required interrupt resumption.
     Returns kwargs for agent invocation and the run_id.
