--- conflicted
+++ resolved
@@ -132,7 +132,6 @@
         st.header(f"{APP_ICON} {APP_TITLE}")
 
         ""
-<<<<<<< HEAD
         """Platform for database and PDF document RAG, with visualization capabilities.
         Powered by LangGraph, PostgreSQL, Plotly and PDF processors. Built with FastAPI and Streamlit."""
                 
@@ -213,16 +212,6 @@
         st.divider()
         
         # Settings section
-=======
-        "Full toolkit for running an AI agent service built with LangGraph, FastAPI and Streamlit"
-        ""
-
-        if st.button(":material/chat: New Chat", use_container_width=True):
-            st.session_state.messages = []
-            st.session_state.thread_id = str(uuid.uuid4())
-            st.rerun()
-
->>>>>>> 1305d7af
         with st.popover(":material/settings: Settings", use_container_width=True):
             model_idx = agent_client.info.models.index(agent_client.info.default_model)
             model = st.selectbox("LLM to use", options=agent_client.info.models, index=model_idx)
