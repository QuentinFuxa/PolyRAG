--- conflicted
+++ resolved
@@ -325,22 +325,13 @@
         
         with col1:
             with st.container():
-<<<<<<< HEAD
-                if st.button("Combien de lettres de suite de type NPX ?", key="btn_db_query", use_container_width=True, icon=":material/description:", type="secondary"):
+                if st.button("Combien de lettres de suite de type NPX ?", key="btn_db_query", use_container_width=True, icon=":material/description:", type="secondary", disabled=bool(st.session_state.suggested_command)):
                     st.session_state.suggested_command = "Combien de lettres de suite de sont de type NPX ?"
-=======
-                if st.button("How many articles in the database?", key="btn_db_query", use_container_width=True, disabled=bool(st.session_state.suggested_command)):
-                    st.session_state.suggested_command = "How many documents are in the database?"
->>>>>>> 338457dd
                     st.rerun()
         
         with col2:
             with st.container():
-<<<<<<< HEAD
-                if st.button("/debug INSSN-OLS-2025-0875", key="btn_debug_pdf", use_container_width=True, icon=":material/bug_report:"):
-=======
-                if st.button("/debug INSSN-OLS-2025-0875", key="btn_debug_pdf", use_container_width=True, disabled=bool(st.session_state.suggested_command)):
->>>>>>> 338457dd
+                if st.button("/debug INSSN-OLS-2025-0875", key="btn_debug_pdf", use_container_width=True, icon=":material/bug_report:", disabled=bool(st.session_state.suggested_command)):
                     st.session_state.suggested_command = "/debug INSSN-OLS-2025-0875.pdf"
                     st.rerun()
         
@@ -348,24 +339,14 @@
         
         with col3:
             with st.container():
-<<<<<<< HEAD
-                if st.button("Montre l'évolution du nombre de LDS sur le thème de la radioprotection", key="btn_create_graph", use_container_width=True, icon=":material/monitoring:"):
+                if st.button("Montre l'évolution du nombre de LDS sur le thème de la radioprotection", key="btn_create_graph", use_container_width=True, icon=":material/monitoring:", disabled=bool(st.session_state.suggested_command)):
                     st.session_state.suggested_command = "Crée un graphique linéaire du nombre de LDS par mois sur le thème de la radioprotection depuis 2024"
-=======
-                if st.button("Create a graph of the number of articles mentioning AI", key="btn_create_graph", use_container_width=True, disabled=bool(st.session_state.suggested_command)):
-                    st.session_state.suggested_command = "Create a bar chart showing the 5 largest documents"
->>>>>>> 338457dd
                     st.rerun()
         
         with col4:
             with st.container():
-<<<<<<< HEAD
-                if st.button("Résume la dernière inspection de Gravelines", key="btn_document_summary", use_container_width=True, icon=":material/list:"):
+                if st.button("Résume la dernière inspection de Gravelines", key="btn_document_summary", use_container_width=True, icon=":material/list:", disabled=bool(st.session_state.suggested_command)):
                     st.session_state.suggested_command = "Résume la dernière LDS qui a eu lieue à Gravelines"
-=======
-                if st.button("Summarize the most recent article", key="btn_document_summary", use_container_width=True, disabled=bool(st.session_state.suggested_command)):
-                    st.session_state.suggested_command = "Summarize the most recent document"
->>>>>>> 338457dd
                     st.rerun()
 
 
