--- conflicted
+++ resolved
@@ -135,6 +135,8 @@
     if st.session_state.pdf_to_view:
         pdf_dialog()
 
+    if "suggested_command" not in st.session_state:
+        st.session_state.suggested_command = None
     user_text = None
 
     # Hide the streamlit upper-right chrome
@@ -183,7 +185,7 @@
                     title = agent_client.get_conversation_title(query_thread_id)
                     st.session_state.conversation_title = title
                 except:
-                    st.session_state.conversation_title = "Conversation"
+                    st.session_state.conversation_title = "Nouvelle conversation"
         except AgentClientError as e:
             st.error(f"Erreur lors du chargement de la conversation : {e}")
 
@@ -323,13 +325,13 @@
         
         with col1:
             with st.container():
-                if st.button("Combien d'articles dans la base de données ?", key="btn_db_query", use_container_width=True):
-                    st.session_state.suggested_command = "Combien de documents sont dans la base de données ?"
+                if st.button("Combien de lettres de suite de type NPX ?", key="btn_db_query", use_container_width=True, icon=":material/description:", type="secondary"):
+                    st.session_state.suggested_command = "Combien de lettres de suite de sont de type NPX ?"
                     st.rerun()
         
         with col2:
             with st.container():
-                if st.button("/debug INSSN-OLS-2025-0875", key="btn_debug_pdf", use_container_width=True):
+                if st.button("/debug INSSN-OLS-2025-0875", key="btn_debug_pdf", use_container_width=True, icon=":material/bug_report:"):
                     st.session_state.suggested_command = "/debug INSSN-OLS-2025-0875.pdf"
                     st.rerun()
         
@@ -337,14 +339,14 @@
         
         with col3:
             with st.container():
-                if st.button("Créer un graphique du nombre d'articles mentionnant l'IA", key="btn_create_graph", use_container_width=True):
-                    st.session_state.suggested_command = "Créer un graphique à barres montrant les 5 plus grands documents"
+                if st.button("Montre l'évolution du nombre de LDS sur le thème de la radioprotection", key="btn_create_graph", use_container_width=True, icon=":material/monitoring:"):
+                    st.session_state.suggested_command = "Crée un graphique linéaire du nombre de LDS par mois sur le thème de la radioprotection depuis 2024"
                     st.rerun()
         
         with col4:
             with st.container():
-                if st.button("Résumer l'article le plus récent", key="btn_document_summary", use_container_width=True):
-                    st.session_state.suggested_command = "Résumer le document le plus récent"
+                if st.button("Résume la dernière inspection de Gravelines", key="btn_document_summary", use_container_width=True, icon=":material/list:"):
+                    st.session_state.suggested_command = "Résume la dernière LDS qui a eu lieue à Gravelines"
                     st.rerun()
 
 
@@ -355,16 +357,11 @@
 
     await draw_messages(amessage_iter())
 
-<<<<<<< HEAD
-    if user_input := st.chat_input('Votre message', accept_file="multiple", file_type=["pdf"]) or st.session_state.suggested_command:
-=======
     if hasattr(st.session_state, "graphs") and st.session_state.graphs:
         for graph_id, plot_data in st.session_state.graphs.items():
             st.plotly_chart(plot_data)
 
-
-    if user_input := st.chat_input('Your message', accept_file="multiple", file_type=["pdf"]) or st.session_state.suggested_command:
->>>>>>> 8c531620
+    if user_input := st.chat_input('Votre message', accept_file="multiple", file_type=["pdf"]) or st.session_state.suggested_command:
         if st.session_state.suggested_command:
             user_text = st.session_state.suggested_command
             files = []
@@ -429,7 +426,7 @@
 
             if len(messages) > 1 and st.session_state.conversation_title == "Nouvelle conversation":
                 try:
-                    title_prompt = f"Générer un titre court (< 50 caractères) résumant cette conversation. Premier message de l'utilisateur : {user_text}"
+                    title_prompt = f"Générer un titre court (< 40 caractères) résumant cette conversation. Premier message de l'utilisateur : {user_text}"
                     title_response = await agent_client.ainvoke(
                         message=title_prompt,
                         model=model
@@ -574,37 +571,22 @@
                             if tool_result.tool_call_id:
                                 status = call_results[tool_result.tool_call_id]
                             
-<<<<<<< HEAD
-                            # Handle different tool types
-=======
->>>>>>> 8c531620
                             if tool_name == "Graph_Viewer" and agent_client:
                                 try:
                                     graph_id = tool_result.content
-<<<<<<< HEAD
                                     status.write(f"Récupération du graphique avec ID : {graph_id}")
                                     
                                     # Call the retrieve_graph function to get the graph data
-=======
-                                    status.write(f"Retrieving graph with ID: {graph_id}")                                    
->>>>>>> 8c531620
                                     graph_data = agent_client.retrieve_graph(graph_id)
                                     
                                     if graph_data:
                                         try:
                                             plot_data = json.loads(graph_data)
-<<<<<<< HEAD
-                                            status.write("Graphique récupéré avec succès")
-                                            st.plotly_chart(plot_data)
+                                            status.write("Graph retrieved successfully")                                            
+                                            st.session_state.graphs[graph_id] = plot_data                                            
                                         except json.JSONDecodeError:
                                             # If not JSON, display as text
                                             status.write("Données de graphique non-JSON récupérées")
-=======
-                                            status.write("Graph retrieved successfully")                                            
-                                            st.session_state.graphs[graph_id] = plot_data                                            
-                                        except json.JSONDecodeError:
-                                            status.write("Retrieved non-JSON graph data")
->>>>>>> 8c531620
                                             st.code(graph_data)
                                     else:
                                         status.write("Aucune donnée de graphique retournée")
@@ -701,7 +683,7 @@
             st.stop()
         
         st.session_state.last_star_feedback = (latest_run_id, feedback_stars)
-        st.toast("Commentaire enregistré", icon=":material/reviews:")
+        st.toast("Note enregistrée", icon=":material/reviews:")
     
     # Allow text feedback submission if stars have been selected and text feedback hasn't been submitted yet
     if feedback_stars is not None and latest_run_id not in st.session_state.text_feedback_runs:
