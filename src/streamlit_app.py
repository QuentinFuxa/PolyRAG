import asyncio
import os
import urllib.parse
from collections.abc import AsyncGenerator

import streamlit as st
from dotenv import load_dotenv
from pydantic import ValidationError
from streamlit.runtime.scriptrunner import get_script_run_ctx

from client import AgentClient, AgentClientError
from schema import ChatHistory, ChatMessage
from schema.task_data import TaskData, TaskDataStatus
import json
from streamlit_pdf_viewer import pdf_viewer
from rag_system import RAGSystem

rag_system = RAGSystem()

# A Streamlit app for interacting with the langgraph agent via a simple chat interface.
# The app has three main functions which are all run async:

# - main() - sets up the streamlit app and high level structure
# - draw_messages() - draws a set of chat messages - either replaying existing messages
#   or streaming new ones.
# - handle_feedback() - Draws a feedback widget and records feedback from the user.

# The app heavily uses AgentClient to interact with the agent's FastAPI endpoints.

<<<<<<< HEAD
APP_TITLE = "Siance Chat"
=======
APP_TITLE = "AI RAG Service Toolkit"
>>>>>>> 0e79c515
APP_ICON = "🧪"

# Initialize session state for PDF viewing
if "pdf_to_view" not in st.session_state:
    st.session_state.pdf_to_view = None 
if "annotations" not in st.session_state:
    st.session_state.annotations = None

# Function to set which PDF should be displayed
def view_pdf(pdf_to_view, annotations=None):
    st.session_state.pdf_to_view = pdf_to_view
    st.session_state.annotations = annotations
    if not st.session_state.get("in_pdf_dialog", False):
        st.session_state.in_pdf_dialog = True
        st.rerun()


# Create a dialog function for PDF viewing
@st.dialog("Document", width="large")
def pdf_dialog():
    try:
        st.session_state.in_pdf_dialog = True
        print('Annotations:', st.session_state.annotations)
        pdf_viewer(
            '/Users/quentin/Documents/asnr/pdf_letters/' + st.session_state.pdf_to_view + '.pdf', 
            render_text=True,
            pages_vertical_spacing=0,
            annotations=st.session_state.annotations,
            annotation_outline_size=3,
            scroll_to_annotation=True,
        )
        if st.button("Close"):
            st.session_state.pdf_to_view = None
            st.session_state.in_pdf_dialog = False
            st.rerun()
        st.session_state.pdf_to_view = None
        st.session_state.in_pdf_dialog = False
    except Exception as e:
        st.error(f"Error displaying PDF: {e}")
        st.write(f"Path attempted: {st.session_state.pdf_to_view}")
        if st.button("Close Error"):
            st.session_state.pdf_to_view = None
            st.session_state.in_pdf_dialog = False
            st.rerun()

async def main() -> None:
    st.set_page_config(
        page_title=APP_TITLE,
        page_icon=APP_ICON,
        menu_items={},
    )
    
    if st.session_state.pdf_to_view:
        pdf_dialog()

    # Hide the streamlit upper-right chrome
    st.html(
        """
        <style>
        [data-testid="stStatusWidget"] {
                visibility: hidden;
                height: 0%;
                position: fixed;
            }
        </style>
        """,
    )
    if st.get_option("client.toolbarMode") != "minimal":
        st.set_option("client.toolbarMode", "minimal")
        await asyncio.sleep(0.1)
        st.rerun()

    if "agent_client" not in st.session_state:
        load_dotenv()
        agent_url = os.getenv("AGENT_URL")
        if not agent_url:
            host = os.getenv("HOST", "0.0.0.0")
            port = os.getenv("PORT", 8080)
            agent_url = f"http://{host}:{port}"
        try:
            with st.spinner("Connecting to agent service..."):
                st.session_state.agent_client = AgentClient(base_url=agent_url)
        except AgentClientError as e:
            st.error(f"Error connecting to agent service at {agent_url}: {e}")
            st.markdown("The service might be booting up. Try again in a few seconds.")
            st.stop()
    agent_client: AgentClient = st.session_state.agent_client

    if "thread_id" not in st.session_state:
        thread_id = st.query_params.get("thread_id")
        if not thread_id:
            thread_id = get_script_run_ctx().session_id
            messages = []
        else:
            try:
                messages: ChatHistory = agent_client.get_history(thread_id=thread_id).messages
            except AgentClientError:
                st.error("No message history found for this Thread ID.")
                messages = []
        st.session_state.messages = messages
        st.session_state.thread_id = thread_id

    # Config options
    with st.sidebar:
        st.header(f"{APP_ICON} {APP_TITLE}")
        ""
<<<<<<< HEAD
        "Interrogation des lettres de suite et tendances"
        with st.popover(":material/settings: Paramètres", use_container_width=True):
=======
        """Platform for database exploration, document analysis, and data visualization. Powered by LangGraph, PostgreSQL, Plotly and nlm-ingestor.
        Built with FastAPI and Streamlit."""
        with st.popover(":material/settings: Settings", use_container_width=True):
>>>>>>> 0e79c515
            model_idx = agent_client.info.models.index(agent_client.info.default_model)
            model = st.selectbox("LLM to use", options=agent_client.info.models, index=model_idx)
            agent_list = [a.key for a in agent_client.info.agents]
            agent_idx = agent_list.index(agent_client.info.default_agent)
            agent_client.agent = st.selectbox(
                "Agent to use",
                options=agent_list,
                index=agent_idx,
            )
            use_streaming = st.toggle("Stream results", value=True)


        st.caption(
            "Made with :material/favorite: by [Joshua](https://www.linkedin.com/in/joshua-k-carroll/) in Oakland"
        )

    # Draw existing messages
    messages: list[ChatMessage] = st.session_state.messages

    if len(messages) == 0:
        match agent_client.agent:
            case "chatbot":
                WELCOME = "Hello! I'm a simple chatbot. Ask me anything!"
            case "interrupt-agent":
                WELCOME = "Hello! I'm an interrupt agent. Tell me your birthday and I will predict your personality!"
            case "research-assistant":
                WELCOME = "Hello! I'm an AI-powered research assistant with web search and a calculator. Ask me anything!"
            case "pg_rag_assistant":
                WELCOME = "Bonjour ! Je suis un assistant virtuel conçu pour vous aider avec des informations et des questions concernant les Lettres de suite de l'ASNR. Je peux vous fournir des données, des analyses et des insights sur les inspections et les rapports associés. Comment puis-je vous aider aujourd'hui ?"
            case _:
                WELCOME = "Hello! I'm an AI agent. Ask me anything!"
        with st.chat_message("ai"):
            st.write(WELCOME)

    # draw_messages() expects an async iterator over messages
    async def amessage_iter() -> AsyncGenerator[ChatMessage, None]:
        for m in messages:
            yield m

    await draw_messages(amessage_iter())

    if user_input := st.chat_input('Votre message', accept_file="multiple", file_type=["pdf"]):
        messages.append(ChatMessage(type="human", content=user_input.text, attached_files=[f.name for f in user_input.files]))
        additional_markdown = ""
        if user_input.files: 
            if additional_markdown == "":
                additional_markdown = """  
                """                   
            for file in user_input.files:
                additional_markdown += f""":violet-badge[:material/description: {file.name}] """

        st.chat_message("human").write(user_input.text + additional_markdown)
        
        if user_input.files:
            print(len(user_input.files), "files uploaded")
            upload_status = st.status("File being uploaded...", state="running")
            
            uploaded_file_ids = []
            
            for file in user_input.files:
                file_content = file.getvalue()
                file_name = file.name
                file_type = file.type
                
                try:
                    print(f"Sends {file_name} to server...")
                    file_id = agent_client.upload_file(
                        file_name=file_name,
                        file_content=file_content,
                        file_type=file_type,
                        thread_id=st.session_state.thread_id
                    )
                    
                    uploaded_file_ids.append(file_id)
                    print(f"File {file_name} uploaded successfully!")
                    upload_status.update(label=f"File {file_name} uploaded successfully!")
                except Exception as e:
                    print(f"Error uploading {file_name}: {e}")
                    upload_status.error(f"Error uploading {file_name}: {e}")
            
            upload_status.update(state="complete", label=f"{len(uploaded_file_ids)} files uploaded")                
        try:
            if use_streaming:
                stream = agent_client.astream(
                    message=user_input.text,
                    model=model,
                    thread_id=st.session_state.thread_id,
                    file_ids=uploaded_file_ids if user_input.files else None,  # Passer les IDs des fichiers
                )
                await draw_messages(stream, is_new=True, agent_client=agent_client)
            else:
                response = await agent_client.ainvoke(
                    message=user_input.text,
                    model=model,
                    thread_id=st.session_state.thread_id,
                    file_ids=uploaded_file_ids if user_input.files else None,  # Passer les IDs des fichiers
                )
                messages.append(response)
                st.chat_message("ai").write(response.content)
            st.rerun()
        except AgentClientError as e:
            st.error(f"Error generating response: {e}")
            st.stop()
    if len(messages) > 0 and st.session_state.last_message:
        with st.session_state.last_message:
            await handle_feedback()


async def draw_messages(
    messages_agen: AsyncGenerator[ChatMessage | str, None],
    is_new: bool = False,
    agent_client: AgentClient = None,
) -> None:
    """
    Draws a set of chat messages - either replaying existing messages
    or streaming new ones.

    This function has additional logic to handle streaming tokens and tool calls.
    - Use a placeholder container to render streaming tokens as they arrive.
    - Use a status container to render tool calls. Track the tool inputs and outputs
      and update the status container accordingly.

    The function also needs to track the last message container in session state
    since later messages can draw to the same container. This is also used for
    drawing the feedback widget in the latest chat message.

    Args:
        messages_aiter: An async iterator over messages to draw.
        is_new: Whether the messages are new or not.
    """

    if "pdf_documents" not in st.session_state:
        st.session_state.pdf_documents = {}


    # Keep track of the last message container
    last_message_type = None
    st.session_state.last_message = None

    # Placeholder for intermediate streaming tokens
    streaming_content = ""
    streaming_placeholder = None

    # Iterate over the messages and draw them
    while msg := await anext(messages_agen, None):
        # str message represents an intermediate token being streamed
        if isinstance(msg, str):
            # If placeholder is empty, this is the first token of a new message
            # being streamed. We need to do setup.
            if not streaming_placeholder:
                if last_message_type != "ai":
                    last_message_type = "ai"
                    st.session_state.last_message = st.chat_message("ai")
                with st.session_state.last_message:
                    streaming_placeholder = st.empty()

            streaming_content += msg
            streaming_placeholder.write(streaming_content)
            continue
        if not isinstance(msg, ChatMessage):
            st.error(f"Unexpected message type: {type(msg)}")
            st.write(msg)
            st.stop()

        match msg.type:
            # A message from the user, the easiest case
            case "human":
                last_message_type = "human"
                additional_markdown = ""
                if hasattr(msg, 'attached_files') and msg.attached_files: 
                    if additional_markdown == "":
                        additional_markdown = """  
                        """                   
                    for file in msg.attached_files:
                        additional_markdown += f""":violet-badge[:material/description: {file}] """

                st.chat_message("human").write(msg.content + additional_markdown)

            # A message from the agent is the most complex case, since we need to
            # handle streaming tokens and tool calls.
            case "ai":
                # If we're rendering new messages, store the message in session state
                if is_new:
                    st.session_state.messages.append(msg)

                # If the last message type was not AI, create a new chat message
                if last_message_type != "ai":
                    last_message_type = "ai"
                    st.session_state.last_message = st.chat_message("ai")

                with st.session_state.last_message:
                    # If the message has content, write it out.
                    # Reset the streaming variables to prepare for the next message.
                    if msg.content:
                        if streaming_placeholder:
                            streaming_placeholder.write(msg.content)
                            streaming_content = ""
                            streaming_placeholder = None
                        else:
                            st.write(msg.content)

                    if msg.tool_calls:
                        # Create a status container for each tool call and store the
                        # status container by ID to ensure results are mapped to the
                        # correct status container.
                        call_results = {}
                        tool_names = {}  
                        for tool_call in msg.tool_calls:
                            status = st.status(
                                f"""Tool Call: {tool_call["name"]}""",
                                state="running" if is_new else "complete",
                            )
                            call_results[tool_call["id"]] = status
                            tool_names[tool_call["id"]] = tool_call["name"]
                            status.write("Input:")
                            status.write(tool_call["args"])
                        for idx in range(len(call_results)):
                            tool_result: ChatMessage = await anext(messages_agen)
                            tool_name = tool_names.get(tool_result.tool_call_id)

                            if tool_result.type != "tool":
                                st.error(f"Unexpected ChatMessage type: {tool_result.type}")
                                st.write(tool_result)
                                st.stop()

                            # Record the message if it's new, and update the correct
                            # status container with the result
                            if is_new:
                                st.session_state.messages.append(tool_result)
                            
                            if tool_result.tool_call_id:
                                status = call_results[tool_result.tool_call_id]
                            
                            # Handle different tool types
                            if tool_name == "create_graph":
                                try:
                                    # Get graph_id from the tool result
                                    graph_id = tool_result.content
                                    status.write(f"Retrieving graph with ID: {graph_id}")
                                    
                                    # Call the retrieve_graph function to get the graph data
                                    graph_data = agent_client.retrieve_graph(graph_id)
                                    
                                    # Parse the graph data (assuming it's JSON)
                                    if graph_data:
                                        try:
                                            # Try to parse as JSON for plotly
                                            plot_data = json.loads(graph_data)
                                            status.write("Graph retrieved successfully")
                                            st.plotly_chart(plot_data)
                                        except json.JSONDecodeError:
                                            # If not JSON, display as text
                                            status.write("Retrieved non-JSON graph data")
                                            st.code(graph_data)
                                    else:
                                        status.write("No graph data returned")
                                except Exception as e:
                                    status.error(f"Error retrieving graph: {e}")
                            elif tool_name == "PDF_Viewer":
                                try:
                                    tool_output = json.loads(tool_result.content)
                                    pdf_name = tool_output['pdf_file']
                                    block_indices = tool_output['block_indices']
                                    if tool_output.get('debug', False):
                                        annotations = rag_system.debug_blocks(pdf_file=pdf_name)
                                    else:
                                        annotations = rag_system.get_annotations_by_indices(
                                            pdf_file=pdf_name,
                                            block_indices=block_indices,
                                        )            
                                    st.session_state.pdf_documents[pdf_name] = annotations                                    
                                    if st.button(f"View PDF: {pdf_name}", key=f"pdf_button_{tool_result.tool_call_id}"):
                                        view_pdf(pdf_name, annotations)
                                        
                                    status.update(state="complete", label=f"PDF ready: {pdf_name}")
                                except Exception as e:
                                    status.error(f"Error processing PDF: {e}")
                                    st.write(f"Raw output: {tool_result.content}")                                  
                            
                            # Update the status
                            status.write("Output:")
                            status.write(tool_result.content)
                            status.update(state="complete")
                            

            case "custom":
                # CustomData example used by the bg-task-agent
                # See:
                # - src/agents/utils.py CustomData
                # - src/agents/bg_task_agent/task.py
                try:
                    task_data: TaskData = TaskData.model_validate(msg.custom_data)
                except ValidationError:
                    st.error("Unexpected CustomData message received from agent")
                    st.write(msg.custom_data)
                    st.stop()

                if is_new:
                    st.session_state.messages.append(msg)

                if last_message_type != "task":
                    last_message_type = "task"
                    st.session_state.last_message = st.chat_message(
                        name="task", avatar=":material/manufacturing:"
                    )
                    with st.session_state.last_message:
                        status = TaskDataStatus()

                status.add_and_draw_task_data(task_data)

            # In case of an unexpected message type, log an error and stop
            case _:
                st.error(f"Unexpected ChatMessage type: {msg.type}")
                st.write(msg)
                st.stop()


async def handle_feedback() -> None:
    """Draws a feedback widget and records feedback from the user."""

    # Keep track of last feedback sent to avoid sending duplicates
    if "last_feedback" not in st.session_state:
        st.session_state.last_feedback = (None, None)

    latest_run_id = st.session_state.messages[-1].run_id
    feedback = st.feedback("stars", key=latest_run_id)

    # If the feedback value or run ID has changed, send a new feedback record
    if feedback is not None and (latest_run_id, feedback) != st.session_state.last_feedback:
        # Normalize the feedback value (an index) to a score between 0 and 1
        normalized_score = (feedback + 1) / 5.0

        agent_client: AgentClient = st.session_state.agent_client
        try:
            await agent_client.acreate_feedback(
                run_id=latest_run_id,
                key="human-feedback-stars",
                score=normalized_score,
                kwargs={"comment": "In-line human feedback"},
            )
        except AgentClientError as e:
            st.error(f"Error recording feedback: {e}")
            st.stop()
        st.session_state.last_feedback = (latest_run_id, feedback)
        st.toast("Feedback recorded", icon=":material/reviews:")


if __name__ == "__main__":
    asyncio.run(main())<|MERGE_RESOLUTION|>--- conflicted
+++ resolved
@@ -27,11 +27,7 @@
 
 # The app heavily uses AgentClient to interact with the agent's FastAPI endpoints.
 
-<<<<<<< HEAD
 APP_TITLE = "Siance Chat"
-=======
-APP_TITLE = "AI RAG Service Toolkit"
->>>>>>> 0e79c515
 APP_ICON = "🧪"
 
 # Initialize session state for PDF viewing
@@ -138,14 +134,8 @@
     with st.sidebar:
         st.header(f"{APP_ICON} {APP_TITLE}")
         ""
-<<<<<<< HEAD
         "Interrogation des lettres de suite et tendances"
         with st.popover(":material/settings: Paramètres", use_container_width=True):
-=======
-        """Platform for database exploration, document analysis, and data visualization. Powered by LangGraph, PostgreSQL, Plotly and nlm-ingestor.
-        Built with FastAPI and Streamlit."""
-        with st.popover(":material/settings: Settings", use_container_width=True):
->>>>>>> 0e79c515
             model_idx = agent_client.info.models.index(agent_client.info.default_model)
             model = st.selectbox("LLM to use", options=agent_client.info.models, index=model_idx)
             agent_list = [a.key for a in agent_client.info.agents]
